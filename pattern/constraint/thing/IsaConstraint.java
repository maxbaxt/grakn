/*
 * Copyright (C) 2020 Grakn Labs
 *
 * This program is free software: you can redistribute it and/or modify
 * it under the terms of the GNU Affero General Public License as
 * published by the Free Software Foundation, either version 3 of the
 * License, or (at your option) any later version.
 *
 * This program is distributed in the hope that it will be useful,
 * but WITHOUT ANY WARRANTY; without even the implied warranty of
 * MERCHANTABILITY or FITNESS FOR A PARTICULAR PURPOSE.  See the
 * GNU Affero General Public License for more details.
 *
 * You should have received a copy of the GNU Affero General Public License
 * along with this program.  If not, see <https://www.gnu.org/licenses/>.
 *
 */

package grakn.core.pattern.constraint.thing;

import grakn.core.pattern.equivalence.AlphaEquivalence;
import grakn.core.pattern.equivalence.AlphaEquivalent;
import grakn.core.pattern.variable.ThingVariable;
import grakn.core.pattern.variable.TypeVariable;
import grakn.core.pattern.variable.VariableRegistry;
import grakn.core.traversal.Traversal;

import java.util.Objects;

import static grakn.common.collection.Collections.set;
import static graql.lang.common.GraqlToken.Char.SPACE;
import static graql.lang.common.GraqlToken.Constraint.ISA;
import static graql.lang.common.GraqlToken.Constraint.ISAX;

public class IsaConstraint extends ThingConstraint implements AlphaEquivalent<IsaConstraint> {

    private final TypeVariable type;
    private final boolean isExplicit;
    private final int hash;

    public IsaConstraint(ThingVariable owner, TypeVariable type, boolean isExplicit) {
        super(owner, set(type));
        this.type = type;
        this.isExplicit = isExplicit;
        this.hash = Objects.hash(IsaConstraint.class, this.owner, this.type, this.isExplicit);
    }

    public static IsaConstraint of(ThingVariable owner, graql.lang.pattern.constraint.ThingConstraint.Isa constraint,
                                   VariableRegistry registry) {
        return new IsaConstraint(owner, registry.register(constraint.type()), constraint.isExplicit());
    }

    public TypeVariable type() {
        return type;
    }

    public boolean isExplicit() {
        return isExplicit;
    }

<<<<<<< HEAD
    public void addHints(Set<Label> labels) {
        typeHints.addAll(labels);
    }

    public void retainHints(Set<Label> labels) { typeHints.retainAll(labels); }

    public void removeHint(Label label) {
        typeHints.remove(label);
    }

    public void clearHintLabels() {
        typeHints.clear();
    }

    public Set<Label> typeHints() {
        return typeHints;
    }

=======
>>>>>>> b2860a2c
    @Override
    public void addTo(Traversal traversal) {
        // TODO: assert !(type.reference().isLabel() && typeHints.isEmpty());
        if (type.reference().isName()) traversal.isa(owner.identifier(), type.identifier(), !isExplicit);
    }

    @Override
    public boolean isIsa() {
        return true;
    }

    @Override
    public IsaConstraint asIsa() {
        return this;
    }

    @Override
    public boolean equals(Object o) {
        if (this == o) return true;
        if (o == null || getClass() != o.getClass()) return false;
        final IsaConstraint that = (IsaConstraint) o;
        return (this.owner.equals(that.owner) &&
                this.type.equals(that.type) &&
                this.isExplicit == that.isExplicit);
    }

    @Override
    public int hashCode() {
        return hash;
    }

    @Override
    public String toString() {
        return "" + (isExplicit ? ISAX : ISA) + SPACE + type.referenceSyntax();
    }

    @Override
    public AlphaEquivalence alphaEquals(IsaConstraint that) {
        return AlphaEquivalence.valid()
                .validIf(isExplicit() == that.isExplicit())
                .validIfAlphaEqual(type, that.type);
    }
}<|MERGE_RESOLUTION|>--- conflicted
+++ resolved
@@ -58,27 +58,6 @@
         return isExplicit;
     }
 
-<<<<<<< HEAD
-    public void addHints(Set<Label> labels) {
-        typeHints.addAll(labels);
-    }
-
-    public void retainHints(Set<Label> labels) { typeHints.retainAll(labels); }
-
-    public void removeHint(Label label) {
-        typeHints.remove(label);
-    }
-
-    public void clearHintLabels() {
-        typeHints.clear();
-    }
-
-    public Set<Label> typeHints() {
-        return typeHints;
-    }
-
-=======
->>>>>>> b2860a2c
     @Override
     public void addTo(Traversal traversal) {
         // TODO: assert !(type.reference().isLabel() && typeHints.isEmpty());
