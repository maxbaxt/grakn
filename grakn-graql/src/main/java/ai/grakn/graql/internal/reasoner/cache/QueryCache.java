/*
 * Grakn - A Distributed Semantic Database
 * Copyright (C) 2016  Grakn Labs Limited
 *
 * Grakn is free software: you can redistribute it and/or modify
 * it under the terms of the GNU General Public License as published by
 * the Free Software Foundation, either version 3 of the License, or
 * (at your option) any later version.
 *
 * Grakn is distributed in the hope that it will be useful,
 * but WITHOUT ANY WARRANTY; without even the implied warranty of
 * MERCHANTABILITY or FITNESS FOR A PARTICULAR PURPOSE.  See the
 * GNU General Public License for more details.
 *
 * You should have received a copy of the GNU General Public License
 * along with Grakn. If not, see <http://www.gnu.org/licenses/gpl.txt>.
 */

package ai.grakn.graql.internal.reasoner.cache;

import ai.grakn.graql.admin.Answer;
import ai.grakn.graql.admin.MultiUnifier;
import ai.grakn.graql.internal.query.QueryAnswer;
<<<<<<< HEAD
=======
import ai.grakn.graql.internal.reasoner.MultiUnifierImpl;
import ai.grakn.graql.internal.reasoner.explanation.LookupExplanation;
>>>>>>> 0623d698
import ai.grakn.graql.internal.reasoner.iterator.LazyIterator;
import ai.grakn.graql.internal.reasoner.query.QueryAnswers;
import ai.grakn.graql.internal.reasoner.query.ReasonerQueries;
import ai.grakn.graql.internal.reasoner.query.ReasonerQueryImpl;
import ai.grakn.graql.internal.reasoner.utils.Pair;

import java.util.List;
import java.util.Set;
import java.util.stream.Collectors;
import java.util.stream.Stream;

/**
 *
 * <p>
 * Container class for storing performed query resolutions.
 * </p>
 *
 * @param <Q> the type of query that is being cached
 *
 * @author Kasper Piskorski
 *
 */
public class QueryCache<Q extends ReasonerQueryImpl> extends Cache<Q, QueryAnswers> {

    public QueryCache(){
        super();
    }

    @Override
    public QueryAnswers record(Q query, QueryAnswers answers) {
        CacheEntry<Q, QueryAnswers> match =  this.get(query);
        if (match != null) {
            Q equivalentQuery = match.query();
            QueryAnswers unifiedAnswers = QueryAnswers.getUnifiedAnswers(equivalentQuery, query, answers);
            this.get(query).cachedElement().addAll(unifiedAnswers);
            return getAnswers(query);
        }
        this.put(query, answers);
        return answers;
    }

    @Override
    public Stream<Answer> record(Q query, Stream<Answer> answerStream) {
        //NB: stream collection!
        QueryAnswers newAnswers = new QueryAnswers(answerStream.collect(Collectors.toSet()));
        CacheEntry<Q, QueryAnswers> match =  this.get(query);
        if (match != null) {
<<<<<<< HEAD
            Q equivalentQuery = match.query();
            QueryAnswers answers = match.cachedElement();
            QueryAnswers unifiedAnswers = newAnswers.unify(query.getUnifier(equivalentQuery));
=======
            Q equivalentQuery = match.getKey();
            QueryAnswers answers = match.getValue();
            QueryAnswers unifiedAnswers = newAnswers.unify(query.getMultiUnifier(equivalentQuery));
>>>>>>> 0623d698
            answers.addAll(unifiedAnswers);
            return answers.stream();
        }
        this.put(query, newAnswers);
        return newAnswers.stream();
    }

    @Override
    public LazyIterator<Answer> recordRetrieveLazy(Q query, Stream<Answer> answers) {
        return new LazyIterator<>(record(query, answers));
    }

    /**
     * record a specific answer to a given query
     * @param query to which an answer is to be recorded
     * @param answer specific answer to the query
     * @return recorded answer
     */
    public Answer recordAnswer(Q query, Answer answer){
        if(answer.isEmpty()) return answer;
        CacheEntry<Q, QueryAnswers> match =  this.get(query);
        if (match != null) {
<<<<<<< HEAD
            Q equivalentQuery = match.query();
            QueryAnswers answers = match.cachedElement();
            Answer unifiedAnswer = answer.unify(query.getUnifier(equivalentQuery));
            answers.add(unifiedAnswer);
=======
            Q equivalentQuery = match.getKey();
            QueryAnswers answers = match.getValue();
            MultiUnifier multiUnifier = query.getMultiUnifier(equivalentQuery);
            answer.unify(multiUnifier).forEach(answers::add);
>>>>>>> 0623d698
        } else {
            this.put(query, new QueryAnswers(answer));
        }
        return answer;
    }

    /**
     * record a specific answer to a given query with a known cache unifier
     * @param query to which an answer is to be recorded
     * @param answer answer specific answer to the query
     * @param unifier between the cached and input query
     * @return recorded answer
     */
    public Answer recordAnswerWithUnifier(Q query, Answer answer, MultiUnifier unifier){
        if(answer.isEmpty()) return answer;
        CacheEntry<Q, QueryAnswers> match =  this.get(query);
        if (match != null) {
<<<<<<< HEAD
            QueryAnswers answers = match.cachedElement();
            Answer unifiedAnswer = answer.unify(unifier);
            answers.add(unifiedAnswer);
=======
            QueryAnswers answers = match.getValue();
            answer.unify(unifier).forEach(answers::add);
>>>>>>> 0623d698
        } else {
            this.put(query, new QueryAnswers(answer));
        }
        return answer;
    }

    @Override
    public QueryAnswers getAnswers(Q query) {
        return getAnswersWithUnifier(query).getKey();
    }

    @Override
<<<<<<< HEAD
    public Pair<QueryAnswers, Unifier> getAnswersWithUnifier(Q query) {
        CacheEntry<Q, QueryAnswers> match =  this.get(query);
        if (match != null) {
            Q equivalentQuery = match.query();
            QueryAnswers answers = match.cachedElement();
            Unifier unifier = equivalentQuery.getUnifier(query);
            return new Pair<>(answers.unify(unifier), unifier);
=======
    public Pair<QueryAnswers, MultiUnifier> getAnswersWithUnifier(Q query) {
        Pair<Q, QueryAnswers> match =  this.get(query);
        if (match != null) {
            Q equivalentQuery = match.getKey();
            QueryAnswers answers = match.getValue();
            MultiUnifier multiUnifier = equivalentQuery.getMultiUnifier(query);
            return new Pair<>(answers.unify(multiUnifier), multiUnifier);
>>>>>>> 0623d698
        }
        return new Pair<>(new QueryAnswers(), new MultiUnifierImpl());
    }

    @Override
    public Stream<Answer> getAnswerStream(Q query) {
        return getAnswers(query).stream();
    }

    @Override
<<<<<<< HEAD
    public Pair<Stream<Answer>, Unifier> getAnswerStreamWithUnifier(Q query) {
        CacheEntry<Q, QueryAnswers> match =  this.get(query);
        if (match != null) {
            Q equivalentQuery = match.query();
            QueryAnswers answers = match.cachedElement();
            Unifier unifier = equivalentQuery.getUnifier(query);
            return new Pair<>(answers.unify(unifier).stream(), unifier);
        }

        return new Pair<>(structuralCache().get(query), new UnifierImpl());
=======
    public Pair<Stream<Answer>, MultiUnifier> getAnswerStreamWithUnifier(Q query) {
        Pair<Q, QueryAnswers> match =  this.get(query);
        if (match != null) {
            Q equivalentQuery = match.getKey();
            QueryAnswers answers = match.getValue();
            MultiUnifier multiUnifier = equivalentQuery.getMultiUnifier(query);
            return new Pair<>(answers.unify(multiUnifier).stream(), multiUnifier);
        }
        return new Pair<>(
                query.getQuery().stream().map(a -> a.explain(new LookupExplanation(query))),
                new MultiUnifierImpl()
        );
>>>>>>> 0623d698
    }

    @Override
    public LazyIterator<Answer> getAnswerIterator(Q query) {
        return new LazyIterator<>(getAnswers(query).stream());
    }

    /**
     * find specific answer to a query in the cache
     * @param query input query
     * @param ans sought specific answer to the query
     * @return found answer if any, otherwise empty answer
     */
    public Answer getAnswer(Q query, Answer ans){
        if(ans.isEmpty()) return ans;
        CacheEntry<Q, QueryAnswers> match =  this.get(query);
        if (match != null) {
<<<<<<< HEAD
            Q equivalentQuery = match.query();
            Unifier unifier = equivalentQuery.getUnifier(query);
            QueryAnswers answers =  match.cachedElement().unify(unifier);
=======
            Q equivalentQuery = match.getKey();
            MultiUnifier multiUnifier = equivalentQuery.getMultiUnifier(query);
            QueryAnswers answers =  match.getValue().unify(multiUnifier);

            //NB: only used when checking for materialised answer duplicates
>>>>>>> 0623d698
            Answer answer = answers.stream()
                    .filter(a -> a.containsAll(ans))
                    .findFirst().orElse(null);
            if (answer != null) return answer;
        }

        //TODO should it create a cache entry?
        List<Answer> answers = ReasonerQueries.create(query, ans).getQuery().execute();
        return answers.isEmpty()? new QueryAnswer() : answers.iterator().next();
    }

    @Override
    public void remove(Cache<Q, QueryAnswers> c2, Set<Q> queries) {
        c2.getQueries().stream()
                .filter(queries::contains)
                .filter(this::contains)
                .forEach( q -> this.get(q).cachedElement().removeAll(c2.getAnswers(q)));
    }

    @Override
    public long answerSize(Set<Q> queries) {
        return entries().stream()
                .filter(p -> queries.contains(p.query()))
                .map(v -> v.cachedElement().size()).mapToInt(Integer::intValue).sum();
    }
}<|MERGE_RESOLUTION|>--- conflicted
+++ resolved
@@ -21,11 +21,7 @@
 import ai.grakn.graql.admin.Answer;
 import ai.grakn.graql.admin.MultiUnifier;
 import ai.grakn.graql.internal.query.QueryAnswer;
-<<<<<<< HEAD
-=======
 import ai.grakn.graql.internal.reasoner.MultiUnifierImpl;
-import ai.grakn.graql.internal.reasoner.explanation.LookupExplanation;
->>>>>>> 0623d698
 import ai.grakn.graql.internal.reasoner.iterator.LazyIterator;
 import ai.grakn.graql.internal.reasoner.query.QueryAnswers;
 import ai.grakn.graql.internal.reasoner.query.ReasonerQueries;
@@ -73,15 +69,9 @@
         QueryAnswers newAnswers = new QueryAnswers(answerStream.collect(Collectors.toSet()));
         CacheEntry<Q, QueryAnswers> match =  this.get(query);
         if (match != null) {
-<<<<<<< HEAD
-            Q equivalentQuery = match.query();
-            QueryAnswers answers = match.cachedElement();
-            QueryAnswers unifiedAnswers = newAnswers.unify(query.getUnifier(equivalentQuery));
-=======
-            Q equivalentQuery = match.getKey();
-            QueryAnswers answers = match.getValue();
+            Q equivalentQuery = match.query();
+            QueryAnswers answers = match.cachedElement();
             QueryAnswers unifiedAnswers = newAnswers.unify(query.getMultiUnifier(equivalentQuery));
->>>>>>> 0623d698
             answers.addAll(unifiedAnswers);
             return answers.stream();
         }
@@ -104,17 +94,10 @@
         if(answer.isEmpty()) return answer;
         CacheEntry<Q, QueryAnswers> match =  this.get(query);
         if (match != null) {
-<<<<<<< HEAD
-            Q equivalentQuery = match.query();
-            QueryAnswers answers = match.cachedElement();
-            Answer unifiedAnswer = answer.unify(query.getUnifier(equivalentQuery));
-            answers.add(unifiedAnswer);
-=======
-            Q equivalentQuery = match.getKey();
-            QueryAnswers answers = match.getValue();
+            Q equivalentQuery = match.query();
+            QueryAnswers answers = match.cachedElement();
             MultiUnifier multiUnifier = query.getMultiUnifier(equivalentQuery);
             answer.unify(multiUnifier).forEach(answers::add);
->>>>>>> 0623d698
         } else {
             this.put(query, new QueryAnswers(answer));
         }
@@ -132,14 +115,8 @@
         if(answer.isEmpty()) return answer;
         CacheEntry<Q, QueryAnswers> match =  this.get(query);
         if (match != null) {
-<<<<<<< HEAD
-            QueryAnswers answers = match.cachedElement();
-            Answer unifiedAnswer = answer.unify(unifier);
-            answers.add(unifiedAnswer);
-=======
-            QueryAnswers answers = match.getValue();
+            QueryAnswers answers = match.cachedElement();
             answer.unify(unifier).forEach(answers::add);
->>>>>>> 0623d698
         } else {
             this.put(query, new QueryAnswers(answer));
         }
@@ -152,23 +129,13 @@
     }
 
     @Override
-<<<<<<< HEAD
-    public Pair<QueryAnswers, Unifier> getAnswersWithUnifier(Q query) {
-        CacheEntry<Q, QueryAnswers> match =  this.get(query);
-        if (match != null) {
-            Q equivalentQuery = match.query();
-            QueryAnswers answers = match.cachedElement();
-            Unifier unifier = equivalentQuery.getUnifier(query);
-            return new Pair<>(answers.unify(unifier), unifier);
-=======
     public Pair<QueryAnswers, MultiUnifier> getAnswersWithUnifier(Q query) {
-        Pair<Q, QueryAnswers> match =  this.get(query);
-        if (match != null) {
-            Q equivalentQuery = match.getKey();
-            QueryAnswers answers = match.getValue();
+                CacheEntry<Q, QueryAnswers> match =  this.get(query);
+        if (match != null) {
+            Q equivalentQuery = match.query();
+            QueryAnswers answers = match.cachedElement();
             MultiUnifier multiUnifier = equivalentQuery.getMultiUnifier(query);
             return new Pair<>(answers.unify(multiUnifier), multiUnifier);
->>>>>>> 0623d698
         }
         return new Pair<>(new QueryAnswers(), new MultiUnifierImpl());
     }
@@ -179,31 +146,18 @@
     }
 
     @Override
-<<<<<<< HEAD
-    public Pair<Stream<Answer>, Unifier> getAnswerStreamWithUnifier(Q query) {
-        CacheEntry<Q, QueryAnswers> match =  this.get(query);
-        if (match != null) {
-            Q equivalentQuery = match.query();
-            QueryAnswers answers = match.cachedElement();
-            Unifier unifier = equivalentQuery.getUnifier(query);
-            return new Pair<>(answers.unify(unifier).stream(), unifier);
-        }
-
-        return new Pair<>(structuralCache().get(query), new UnifierImpl());
-=======
     public Pair<Stream<Answer>, MultiUnifier> getAnswerStreamWithUnifier(Q query) {
-        Pair<Q, QueryAnswers> match =  this.get(query);
-        if (match != null) {
-            Q equivalentQuery = match.getKey();
-            QueryAnswers answers = match.getValue();
+        CacheEntry<Q, QueryAnswers> match =  this.get(query);
+        if (match != null) {
+            Q equivalentQuery = match.query();
+            QueryAnswers answers = match.cachedElement();
             MultiUnifier multiUnifier = equivalentQuery.getMultiUnifier(query);
             return new Pair<>(answers.unify(multiUnifier).stream(), multiUnifier);
         }
         return new Pair<>(
-                query.getQuery().stream().map(a -> a.explain(new LookupExplanation(query))),
+                structuralCache().get(query),
                 new MultiUnifierImpl()
         );
->>>>>>> 0623d698
     }
 
     @Override
@@ -221,17 +175,11 @@
         if(ans.isEmpty()) return ans;
         CacheEntry<Q, QueryAnswers> match =  this.get(query);
         if (match != null) {
-<<<<<<< HEAD
-            Q equivalentQuery = match.query();
-            Unifier unifier = equivalentQuery.getUnifier(query);
-            QueryAnswers answers =  match.cachedElement().unify(unifier);
-=======
-            Q equivalentQuery = match.getKey();
+            Q equivalentQuery = match.query();
             MultiUnifier multiUnifier = equivalentQuery.getMultiUnifier(query);
-            QueryAnswers answers =  match.getValue().unify(multiUnifier);
+            QueryAnswers answers =  match.cachedElement().unify(multiUnifier);
 
             //NB: only used when checking for materialised answer duplicates
->>>>>>> 0623d698
             Answer answer = answers.stream()
                     .filter(a -> a.containsAll(ans))
                     .findFirst().orElse(null);
