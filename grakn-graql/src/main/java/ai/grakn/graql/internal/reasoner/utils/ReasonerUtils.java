/*
 * Grakn - A Distributed Semantic Database
 * Copyright (C) 2016  Grakn Labs Limited
 *
 * Grakn is free software: you can redistribute it and/or modify
 * it under the terms of the GNU General Public License as published by
 * the Free Software Foundation, either version 3 of the License, or
 * (at your option) any later version.
 *
 * Grakn is distributed in the hope that it will be useful,
 * but WITHOUT ANY WARRANTY; without even the implied warranty of
 * MERCHANTABILITY or FITNESS FOR A PARTICULAR PURPOSE.  See the
 * GNU General Public License for more details.
 *
 * You should have received a copy of the GNU General Public License
 * along with Grakn. If not, see <http://www.gnu.org/licenses/gpl.txt>.
 */

package ai.grakn.graql.internal.reasoner.utils;

import ai.grakn.concept.RelationshipType;
import ai.grakn.concept.Role;
import ai.grakn.concept.SchemaConcept;
import ai.grakn.concept.Type;
import ai.grakn.graql.Var;
import ai.grakn.graql.admin.ReasonerQuery;
import ai.grakn.graql.admin.VarPatternAdmin;
import ai.grakn.graql.internal.pattern.property.IdProperty;
import ai.grakn.graql.internal.pattern.property.LabelProperty;
import ai.grakn.graql.internal.pattern.property.ValueProperty;
import ai.grakn.graql.internal.reasoner.atom.predicate.IdPredicate;
import ai.grakn.graql.internal.reasoner.atom.predicate.ValuePredicate;
import ai.grakn.graql.internal.reasoner.utils.conversion.SchemaConceptConverter;
import ai.grakn.util.Schema;
import com.google.common.collect.HashMultimap;
import com.google.common.collect.Multimap;
import com.google.common.collect.Sets;

import java.util.Collection;
import javax.annotation.Nullable;
import java.util.ArrayList;
import java.util.HashSet;
import java.util.Iterator;
import java.util.Set;
import java.util.stream.Stream;

import static ai.grakn.graql.internal.reasoner.atom.predicate.ValuePredicate.createValueVar;
import static java.util.stream.Collectors.toSet;

/**
 *
 * <p>
 * Utiliy class providing useful functionalities.
 * </p>
 *
 * @author Kasper Piskorski
 *
 */
public class ReasonerUtils {

    /**
     * looks for an appropriate var property with a specified name among the vars and maps it to an IdPredicate,
     * covers the case when specified variable name is user defined
     * @param typeVariable variable name of interest
     * @param vars VarAdmins to look for properties
     * @param parent reasoner query the mapped predicate should belong to
     * @return mapped IdPredicate
     */
    public static IdPredicate getUserDefinedIdPredicate(Var typeVariable, Set<VarPatternAdmin> vars, ReasonerQuery parent){
        return  vars.stream()
                .filter(v -> v.var().equals(typeVariable))
                .flatMap(v -> v.hasProperty(LabelProperty.class)?
                        v.getProperties(LabelProperty.class).map(np -> new IdPredicate(typeVariable, np.label(), parent)) :
                        v.getProperties(IdProperty.class).map(np -> new IdPredicate(typeVariable, np.id(), parent)))
                .findFirst().orElse(null);
    }

    /**
     * looks for an appropriate var property with a specified name among the vars and maps it to an IdPredicate,
     * covers both the cases when variable is and isn't user defined
     * @param typeVariable variable name of interest
     * @param typeVar {@link VarPatternAdmin} to look for in case the variable name is not user defined
     * @param vars VarAdmins to look for properties
     * @param parent reasoner query the mapped predicate should belong to
     * @return mapped IdPredicate
     */
    @Nullable
    public static IdPredicate getIdPredicate(Var typeVariable, VarPatternAdmin typeVar, Set<VarPatternAdmin> vars, ReasonerQuery parent){
        IdPredicate predicate = null;
        //look for id predicate among vars
        if(typeVar.var().isUserDefinedName()) {
            predicate = getUserDefinedIdPredicate(typeVariable, vars, parent);
        } else {
            LabelProperty nameProp = typeVar.getProperty(LabelProperty.class).orElse(null);
            if (nameProp != null) predicate = new IdPredicate(typeVariable, nameProp.label(), parent);
        }
        return predicate;
    }

    /**
     * looks for appropriate var properties with a specified name among the vars and maps them to ValuePredicates,
     * covers both the case when variable is and isn't user defined
     * @param valueVariable variable name of interest
     * @param valueVar {@link VarPatternAdmin} to look for in case the variable name is not user defined
     * @param vars VarAdmins to look for properties
     * @param parent reasoner query the mapped predicate should belong to
     * @return set of mapped ValuePredicates
     */
    public static Set<ValuePredicate> getValuePredicates(Var valueVariable, VarPatternAdmin valueVar, Set<VarPatternAdmin> vars, ReasonerQuery parent){
        Set<ValuePredicate> predicates = new HashSet<>();
        if(valueVar.var().isUserDefinedName()){
            vars.stream()
                    .filter(v -> v.var().equals(valueVariable))
                    .flatMap(v -> v.getProperties(ValueProperty.class).map(vp -> new ValuePredicate(v.var(), vp.predicate(), parent)))
                    .forEach(predicates::add);
        }
        //add value atom
        else {
            valueVar.getProperties(ValueProperty.class)
                    .forEach(vp -> predicates
                            .add(new ValuePredicate(createValueVar(valueVariable, vp.predicate()), parent)));
        }
        return predicates;
    }

    /**
     * @param schemaConcept input type
     * @return set of all non-meta super types of the role
     */
    public static Set<SchemaConcept> supers(SchemaConcept schemaConcept){
        Set<SchemaConcept> superTypes = new HashSet<>();
        SchemaConcept superType = schemaConcept.sup();
        while(superType != null && !Schema.MetaSchema.isMetaLabel(superType.getLabel())) {
            superTypes.add(superType);
            superType = superType.sup();
        }
        return superTypes;
    }

    /**
     * @param concept which hierarchy should be considered
     * @return set of {@link SchemaConcept}s consisting of the provided {@link SchemaConcept} and all its supers including meta
     */
    public static Set<SchemaConcept> upstreamHierarchy(SchemaConcept concept){
        Set<SchemaConcept> concepts = new HashSet<>();
        SchemaConcept superType = concept;
        while(superType != null) {
            concepts.add(superType);
            superType = superType.sup();
        }
        return concepts;
    }

    /**
     *
     * @param type for which top type is to be found
     * @return non-meta top type of the type
     */
    public static Type topType(Type type){
        Type superType = type;
        while(superType != null && !Schema.MetaSchema.isMetaLabel(superType.getLabel())) {
            superType = superType.sup();
        }
        return superType;
    }

    /**
     * @param schemaConcepts entry set
     * @return top non-meta {@link SchemaConcept} from within the provided set of {@link Role}
     */
    public static <T extends SchemaConcept> Set<T> schemaConcepts(Set<T> schemaConcepts) {
        return schemaConcepts.stream()
                .filter(rt -> Sets.intersection(supers(rt), schemaConcepts).isEmpty())
                .collect(toSet());
    }

    /**
     * Gets {@link Role} a given {@link Type} can play in the provided {@link RelationshipType} by performing
     * type intersection between type's playedRoles and relation's relates.
     * @param type for which we want to obtain compatible {@link Role}s it plays
     * @param relRoles entry {@link Role}s
     * @return set of {@link Role}s the type can play from the provided {@link Role}s
     */
    public static Set<Role> compatibleRoles(Type type, Stream<Role> relRoles) {
        Set<Role> typeRoles = type.plays().collect(toSet());
        return relRoles.filter(typeRoles::contains).collect(toSet());
    }

    /**
     * calculates map intersection by doing an intersection on key sets and accumulating the keys
     * @param m1 first operand
     * @param m2 second operand
     * @param <K> map key type
     * @param <V> map value type
     * @return map intersection
     */
    public static <K, V> Multimap<K, V> multimapIntersection(Multimap<K, V> m1, Multimap<K, V> m2){
        Multimap<K, V> intersection = HashMultimap.create();
        Sets.SetView<K> keyIntersection = Sets.intersection(m1.keySet(), m2.keySet());
        Stream.concat(m1.entries().stream(), m2.entries().stream())
                .filter(e -> keyIntersection.contains(e.getKey()))
                .forEach(e -> intersection.put(e.getKey(), e.getValue()));
        return intersection;
    }

    /**
     * compute the map of compatible {@link RelationshipType}s for a given set of {@link Type}s
     * (intersection of allowed sets of relation types for each entry type) and compatible role types
     * @param types for which the set of compatible {@link RelationshipType}s is to be computed
     * @param schemaConceptConverter converter between {@link SchemaConcept} and relation type-role entries
     * @param <T> type generic
     * @return map of compatible {@link RelationshipType}s and their corresponding {@link Role}s
     */
    public static <T extends SchemaConcept> Multimap<RelationshipType, Role> compatibleRelationTypesWithRoles(Set<T> types, SchemaConceptConverter<T> schemaConceptConverter) {
        Multimap<RelationshipType, Role> compatibleTypes = HashMultimap.create();
        if (types.isEmpty()) return compatibleTypes;
        Iterator<T> it = types.iterator();
        compatibleTypes.putAll(schemaConceptConverter.toRelationshipMultimap(it.next()));
        while(it.hasNext() && !compatibleTypes.isEmpty()) {
            compatibleTypes = multimapIntersection(compatibleTypes, schemaConceptConverter.toRelationshipMultimap(it.next()));
        }
        return compatibleTypes;
    }

    /**
<<<<<<< HEAD
     * @param parentRole
     * @param parentType
     * @param childRoles entry set of possible roles
     * @return set of playable roles defined by type-role parent
=======
     * compute all rolePlayer-roleType combinations complementing provided roleMap
     * @param vars set of rolePlayers
     * @param roles set of roleTypes
     * @param roleMap initial rolePlayer-roleType roleMap to be complemented
     * @param roleMaps output set containing possible role mappings complementing the roleMap configuration
     */
    public static void computeRoleCombinations(Set<Var> vars, Set<Role> roles, Map<Var, VarPattern> roleMap,
                                               Set<Map<Var, VarPattern>> roleMaps){
        Set<Var> tempVars = Sets.newHashSet(vars);
        Set<Role> tempRoles = Sets.newHashSet(roles);
        Var var = vars.iterator().next();

        roles.forEach(role -> {
            tempVars.remove(var);
            tempRoles.remove(role);
            roleMap.put(var, var().label(role.getLabel()).admin());
            if (!tempVars.isEmpty() && !tempRoles.isEmpty()) {
                computeRoleCombinations(tempVars, tempRoles, roleMap, roleMaps);
            } else {
                if (!roleMap.isEmpty()) {
                    roleMaps.add(Maps.newHashMap(roleMap));
                }
                roleMap.remove(var);
            }
            tempVars.add(var);
            tempRoles.add(role);
        });
    }

    /**
     * create transitive {@link Rule} R(from: X, to: Y) :- R(from: X,to: Z), R(from: Z, to: Y)
     * @param label the {@link Label} of the new {@link Rule} to create
     * @param relType transitive {@link RelationshipType}
     * @param fromRoleLabel  from directional {@link Role} {@link Label}
     * @param toRoleLabel to directional {@link Role} {@link Label}
     * @param tx for the {@link Rule} to be inserted
     * @return the new {@link Rule}
     */
    public static Rule createTransitiveRule(String label, RelationshipType relType, Label fromRoleLabel, Label toRoleLabel, GraknTx tx){
        if (!CommonUtil.containsOnly(relType.relates(), 2)) throw GraqlQueryException.ruleCreationArityMismatch();

        VarPatternAdmin startVar = var().isa(Graql.label(relType.getLabel())).rel(Graql.label(fromRoleLabel), "x").rel(Graql.label(toRoleLabel), "z").admin();
        VarPatternAdmin endVar = var().isa(Graql.label(relType.getLabel())).rel(Graql.label(fromRoleLabel), "z").rel(Graql.label(toRoleLabel), "y").admin();
        VarPatternAdmin headVar = var().isa(Graql.label(relType.getLabel())).rel(Graql.label(fromRoleLabel), "x").rel(Graql.label(toRoleLabel), "y").admin();
        Pattern body = Patterns.conjunction(Sets.newHashSet(startVar, endVar));
        return tx.putRule(label, body, headVar);
    }

    /**
     * create reflexive rule R(from: X, to: X) :- R(from: X,to: Y)
     * @param label the {@link Label} of the new {@link Rule} to create
     * @param relType reflexive {@link RelationshipType}
     * @param fromRoleLabel from directional {@link Role} {@link Label}
     * @param toRoleLabel to directional {@link Role} {@link Label}
     * @param tx for the {@link Rule} to be inserted
     * @return the new {@link Rule}
     */
    public static Rule createReflexiveRule(String label, RelationshipType relType, Label fromRoleLabel, Label toRoleLabel, GraknTx tx){
        if (!CommonUtil.containsOnly(relType.relates(), 2)) throw GraqlQueryException.ruleCreationArityMismatch();

        VarPattern body = var().isa(Graql.label(relType.getLabel())).rel(Graql.label(fromRoleLabel), "x").rel(Graql.label(toRoleLabel), "y");
        VarPattern head = var().isa(Graql.label(relType.getLabel())).rel(Graql.label(fromRoleLabel), "x").rel(Graql.label(toRoleLabel), "x");
        return tx.putRule(label, body, head);
    }

    /**
     * creates rule parent :- child
     * @param label the {@link Label} of the new {@link Rule} to create
     * @param parent {@link RelationshipType} of parent
     * @param child {@link RelationshipType} of child
     * @param roleMappings map of corresponding {@link Role} names
     * @param tx for the {@link Rule} to be inserted
     * @return the new {@link Rule}
     */
    public static Rule createSubPropertyRule(String label, RelationshipType parent, RelationshipType child, Map<Label, Label> roleMappings,
                                             GraknTx tx){
        final long parentArity = parent.relates().count();
        final long childArity = child.relates().count();
        if (parentArity != childArity || parentArity != roleMappings.size()) {
            throw GraqlQueryException.ruleCreationArityMismatch();
        }
        VarPattern parentVar = var().isa(Graql.label(parent.getLabel()));
        VarPattern childVar = var().isa(Graql.label(child.getLabel()));

        for (Map.Entry<Label, Label> entry : roleMappings.entrySet()) {
            Var varName = var().asUserDefined();
            parentVar = parentVar.rel(Graql.label(entry.getKey()), varName);
            childVar = childVar.rel(Graql.label(entry.getValue()), varName);
        }
        return tx.putRule(label, childVar, parentVar);
    }

    /**
     * creates rule R(fromRole: x, toRole: xm) :- R1(fromRole: x, ...), , R2, ... , Rn(..., toRole: xm)
     * @param label the {@link Label} of the new {@link Rule} to create
     * @param relation head {@link RelationshipType}
     * @param fromRoleLabel specifies the {@link Role} directionality of the head {@link RelationshipType}
     * @param toRoleLabel specifies the {@link Role} directionality of the head {@link RelationshipType}
     * @param chain map containing ordered relation with their corresponding {@link Role} mappings
     * @param tx for the {@link Rule} to be inserted
     * @return the new {@link Rule}
     */
    public static Rule createPropertyChainRule(String label, RelationshipType relation, Label fromRoleLabel, Label toRoleLabel,
                                               LinkedHashMap<RelationshipType, Pair<Label, Label>> chain, GraknTx tx){
        Stack<Var> varNames = new Stack<>();
        varNames.push(var("x"));
        Set<VarPatternAdmin> bodyVars = new HashSet<>();
        chain.forEach( (relType, rolePair) ->{
            Var varName = var().asUserDefined();
            VarPatternAdmin var = var().isa(Graql.label(relType.getLabel()))
                    .rel(Graql.label(rolePair.getKey()), varNames.peek())
                    .rel(Graql.label(rolePair.getValue()), varName).admin();
            varNames.push(varName);
            bodyVars.add(var);
        });

        VarPattern headVar = var().isa(Graql.label(relation.getLabel())).rel(Graql.label(fromRoleLabel), "x").rel(Graql.label(toRoleLabel), varNames.peek());
        return tx.putRule(label, Patterns.conjunction(bodyVars), headVar);
    }

    /**
     * @param parentRole parent {@link Role}
     * @param parentType parent {@link SchemaConcept}
     * @param childRoles entry set of possible {@link Role}s
     * @return set of playable {@link Role}s defined by type-role parent
>>>>>>> f1fe2692
     */
    public static Set<Role> playableRoles(Role parentRole, SchemaConcept parentType, Set<Role> childRoles) {
        boolean isParentRoleMeta = Schema.MetaSchema.isMetaLabel(parentRole.getLabel());
        Set<Role> compatibleChildRoles = isParentRoleMeta ? childRoles : Sets.intersection(parentRole.subs().collect(toSet()), childRoles);

        //if parent role player has a type, constrain the allowed roles
        if (parentType != null && parentType.isType()) {
            boolean isParentTypeMeta = Schema.MetaSchema.isMetaLabel(parentType.getLabel());
            Set<Role> parentTypeRoles = isParentTypeMeta ? childRoles : parentType.asType().plays().collect(toSet());

            compatibleChildRoles = compatibleChildRoles.stream()
                    .filter(rc -> Schema.MetaSchema.isMetaLabel(rc.getLabel()) || parentTypeRoles.contains(rc))
                    .collect(toSet());
        }
        return compatibleChildRoles;
    }

    /**
     * @param parent type
     * @param child type
     * @return true if child is a subtype of parent
     */
    public static boolean typesCompatible(SchemaConcept parent, SchemaConcept child) {
        if (parent == null) return true;
        if (child == null) return false;
        if (Schema.MetaSchema.isMetaLabel(parent.getLabel())) return true;
        SchemaConcept superType = child;
        while(superType != null && !Schema.MetaSchema.isMetaLabel(superType.getLabel())){
            if (superType.equals(parent)) return true;
            superType = superType.sup();
        }
        return false;
    }

    /** determines disjointness of parent-child types, parent defines the bound on the child
     * @param parent type
     * @param child type
     * @return true if types do not belong to the same type hierarchy, also true if parent is null and false if parent non-null and child null
     */
    public static boolean areDisjointTypes(SchemaConcept parent, SchemaConcept child) {
        return parent != null && child == null || !typesCompatible(parent, child) && !typesCompatible(child, parent);
    }

    /**
     * @param a subtraction left operand
     * @param b subtraction right operand
     * @param <T> collection type
     * @return new Collection containing a minus a - b.
     * The cardinality of each element e in the returned Collection will be the cardinality of e in a minus the cardinality of e in b, or zero, whichever is greater.
     */
    public static <T> Collection<T> subtract(Collection<T> a, Collection<T> b){
        ArrayList<T> list = new ArrayList<>(a);
        b.forEach(list::remove);
        return list;
    }
}<|MERGE_RESOLUTION|>--- conflicted
+++ resolved
@@ -223,138 +223,10 @@
     }
 
     /**
-<<<<<<< HEAD
-     * @param parentRole
-     * @param parentType
-     * @param childRoles entry set of possible roles
-     * @return set of playable roles defined by type-role parent
-=======
-     * compute all rolePlayer-roleType combinations complementing provided roleMap
-     * @param vars set of rolePlayers
-     * @param roles set of roleTypes
-     * @param roleMap initial rolePlayer-roleType roleMap to be complemented
-     * @param roleMaps output set containing possible role mappings complementing the roleMap configuration
-     */
-    public static void computeRoleCombinations(Set<Var> vars, Set<Role> roles, Map<Var, VarPattern> roleMap,
-                                               Set<Map<Var, VarPattern>> roleMaps){
-        Set<Var> tempVars = Sets.newHashSet(vars);
-        Set<Role> tempRoles = Sets.newHashSet(roles);
-        Var var = vars.iterator().next();
-
-        roles.forEach(role -> {
-            tempVars.remove(var);
-            tempRoles.remove(role);
-            roleMap.put(var, var().label(role.getLabel()).admin());
-            if (!tempVars.isEmpty() && !tempRoles.isEmpty()) {
-                computeRoleCombinations(tempVars, tempRoles, roleMap, roleMaps);
-            } else {
-                if (!roleMap.isEmpty()) {
-                    roleMaps.add(Maps.newHashMap(roleMap));
-                }
-                roleMap.remove(var);
-            }
-            tempVars.add(var);
-            tempRoles.add(role);
-        });
-    }
-
-    /**
-     * create transitive {@link Rule} R(from: X, to: Y) :- R(from: X,to: Z), R(from: Z, to: Y)
-     * @param label the {@link Label} of the new {@link Rule} to create
-     * @param relType transitive {@link RelationshipType}
-     * @param fromRoleLabel  from directional {@link Role} {@link Label}
-     * @param toRoleLabel to directional {@link Role} {@link Label}
-     * @param tx for the {@link Rule} to be inserted
-     * @return the new {@link Rule}
-     */
-    public static Rule createTransitiveRule(String label, RelationshipType relType, Label fromRoleLabel, Label toRoleLabel, GraknTx tx){
-        if (!CommonUtil.containsOnly(relType.relates(), 2)) throw GraqlQueryException.ruleCreationArityMismatch();
-
-        VarPatternAdmin startVar = var().isa(Graql.label(relType.getLabel())).rel(Graql.label(fromRoleLabel), "x").rel(Graql.label(toRoleLabel), "z").admin();
-        VarPatternAdmin endVar = var().isa(Graql.label(relType.getLabel())).rel(Graql.label(fromRoleLabel), "z").rel(Graql.label(toRoleLabel), "y").admin();
-        VarPatternAdmin headVar = var().isa(Graql.label(relType.getLabel())).rel(Graql.label(fromRoleLabel), "x").rel(Graql.label(toRoleLabel), "y").admin();
-        Pattern body = Patterns.conjunction(Sets.newHashSet(startVar, endVar));
-        return tx.putRule(label, body, headVar);
-    }
-
-    /**
-     * create reflexive rule R(from: X, to: X) :- R(from: X,to: Y)
-     * @param label the {@link Label} of the new {@link Rule} to create
-     * @param relType reflexive {@link RelationshipType}
-     * @param fromRoleLabel from directional {@link Role} {@link Label}
-     * @param toRoleLabel to directional {@link Role} {@link Label}
-     * @param tx for the {@link Rule} to be inserted
-     * @return the new {@link Rule}
-     */
-    public static Rule createReflexiveRule(String label, RelationshipType relType, Label fromRoleLabel, Label toRoleLabel, GraknTx tx){
-        if (!CommonUtil.containsOnly(relType.relates(), 2)) throw GraqlQueryException.ruleCreationArityMismatch();
-
-        VarPattern body = var().isa(Graql.label(relType.getLabel())).rel(Graql.label(fromRoleLabel), "x").rel(Graql.label(toRoleLabel), "y");
-        VarPattern head = var().isa(Graql.label(relType.getLabel())).rel(Graql.label(fromRoleLabel), "x").rel(Graql.label(toRoleLabel), "x");
-        return tx.putRule(label, body, head);
-    }
-
-    /**
-     * creates rule parent :- child
-     * @param label the {@link Label} of the new {@link Rule} to create
-     * @param parent {@link RelationshipType} of parent
-     * @param child {@link RelationshipType} of child
-     * @param roleMappings map of corresponding {@link Role} names
-     * @param tx for the {@link Rule} to be inserted
-     * @return the new {@link Rule}
-     */
-    public static Rule createSubPropertyRule(String label, RelationshipType parent, RelationshipType child, Map<Label, Label> roleMappings,
-                                             GraknTx tx){
-        final long parentArity = parent.relates().count();
-        final long childArity = child.relates().count();
-        if (parentArity != childArity || parentArity != roleMappings.size()) {
-            throw GraqlQueryException.ruleCreationArityMismatch();
-        }
-        VarPattern parentVar = var().isa(Graql.label(parent.getLabel()));
-        VarPattern childVar = var().isa(Graql.label(child.getLabel()));
-
-        for (Map.Entry<Label, Label> entry : roleMappings.entrySet()) {
-            Var varName = var().asUserDefined();
-            parentVar = parentVar.rel(Graql.label(entry.getKey()), varName);
-            childVar = childVar.rel(Graql.label(entry.getValue()), varName);
-        }
-        return tx.putRule(label, childVar, parentVar);
-    }
-
-    /**
-     * creates rule R(fromRole: x, toRole: xm) :- R1(fromRole: x, ...), , R2, ... , Rn(..., toRole: xm)
-     * @param label the {@link Label} of the new {@link Rule} to create
-     * @param relation head {@link RelationshipType}
-     * @param fromRoleLabel specifies the {@link Role} directionality of the head {@link RelationshipType}
-     * @param toRoleLabel specifies the {@link Role} directionality of the head {@link RelationshipType}
-     * @param chain map containing ordered relation with their corresponding {@link Role} mappings
-     * @param tx for the {@link Rule} to be inserted
-     * @return the new {@link Rule}
-     */
-    public static Rule createPropertyChainRule(String label, RelationshipType relation, Label fromRoleLabel, Label toRoleLabel,
-                                               LinkedHashMap<RelationshipType, Pair<Label, Label>> chain, GraknTx tx){
-        Stack<Var> varNames = new Stack<>();
-        varNames.push(var("x"));
-        Set<VarPatternAdmin> bodyVars = new HashSet<>();
-        chain.forEach( (relType, rolePair) ->{
-            Var varName = var().asUserDefined();
-            VarPatternAdmin var = var().isa(Graql.label(relType.getLabel()))
-                    .rel(Graql.label(rolePair.getKey()), varNames.peek())
-                    .rel(Graql.label(rolePair.getValue()), varName).admin();
-            varNames.push(varName);
-            bodyVars.add(var);
-        });
-
-        VarPattern headVar = var().isa(Graql.label(relation.getLabel())).rel(Graql.label(fromRoleLabel), "x").rel(Graql.label(toRoleLabel), varNames.peek());
-        return tx.putRule(label, Patterns.conjunction(bodyVars), headVar);
-    }
-
-    /**
      * @param parentRole parent {@link Role}
      * @param parentType parent {@link SchemaConcept}
      * @param childRoles entry set of possible {@link Role}s
      * @return set of playable {@link Role}s defined by type-role parent
->>>>>>> f1fe2692
      */
     public static Set<Role> playableRoles(Role parentRole, SchemaConcept parentType, Set<Role> childRoles) {
         boolean isParentRoleMeta = Schema.MetaSchema.isMetaLabel(parentRole.getLabel());
