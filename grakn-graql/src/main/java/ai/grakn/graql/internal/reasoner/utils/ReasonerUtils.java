--- conflicted
+++ resolved
@@ -207,8 +207,6 @@
     }
 
     /**
-<<<<<<< HEAD
-=======
      * @param concept which hierarchy should be considered
      * @return set of {@link SchemaConcept}s: provided concept and all its supers including meta
      */
@@ -236,7 +234,6 @@
     }
 
     /**
->>>>>>> ee04ce67
      * @param schemaConcepts entry set
      * @return top non-meta {@link SchemaConcept} from within the provided set of {@link Role}
      */
