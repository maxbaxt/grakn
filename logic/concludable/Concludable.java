/*
 * Copyright (C) 2020 Grakn Labs
 *
 * This program is free software: you can redistribute it and/or modify
 * it under the terms of the GNU Affero General Public License as
 * published by the Free Software Foundation, either version 3 of the
 * License, or (at your option) any later version.
 *
 * This program is distributed in the hope that it will be useful,
 * but WITHOUT ANY WARRANTY; without even the implied warranty of
 * MERCHANTABILITY or FITNESS FOR A PARTICULAR PURPOSE.  See the
 * GNU Affero General Public License for more details.
 *
 * You should have received a copy of the GNU Affero General Public License
 * along with this program.  If not, see <https://www.gnu.org/licenses/>.
 */

package grakn.core.logic.concludable;

import grakn.core.common.exception.GraknException;
import grakn.core.common.parameters.Label;
import grakn.core.pattern.constraint.Constraint;
import grakn.core.pattern.constraint.thing.HasConstraint;
import grakn.core.pattern.constraint.thing.IsaConstraint;
import grakn.core.pattern.constraint.thing.RelationConstraint;
import grakn.core.pattern.constraint.thing.ValueConstraint;
import grakn.core.pattern.constraint.type.SubConstraint;
import grakn.core.pattern.variable.ThingVariable;
import grakn.core.pattern.variable.TypeVariable;
import grakn.core.pattern.variable.Variable;

import java.util.Collections;
import java.util.List;
import java.util.Set;
import java.util.stream.Collectors;

import static grakn.core.common.exception.ErrorMessage.Internal.ILLEGAL_STATE;

public abstract class Concludable<C extends Constraint, T extends Concludable<C, T>> {

    final C constraint;

    Concludable(C constraint) {
        this.constraint = constraint;
    }

    public C constraint() {
        return constraint;
    }

    static RelationConstraint copyConstraint(RelationConstraint relationConstraint) {
        ThingVariable ownerCopy = copyIsaAndValues(relationConstraint.owner());
        List<RelationConstraint.RolePlayer> rolePlayersCopy = copyRolePlayers(relationConstraint.players());
        return new RelationConstraint(ownerCopy, rolePlayersCopy);
    }

    static List<RelationConstraint.RolePlayer> copyRolePlayers(List<RelationConstraint.RolePlayer> players) {
        return players.stream().map(rolePlayer -> {
            TypeVariable roleTypeCopy = rolePlayer.roleType().isPresent() ? copyVariableWithLabelAndValueType(rolePlayer.roleType().get()) : null;
            ThingVariable playerCopy = copyIsaAndValues(rolePlayer.player());
            RelationConstraint.RolePlayer rolePlayerCopy = new RelationConstraint.RolePlayer(roleTypeCopy, playerCopy);
            rolePlayerCopy.addRoleTypeHints(rolePlayer.roleTypeHints());
            return rolePlayerCopy;
        }).collect(Collectors.toList());
    }

    static HasConstraint copyConstraint(HasConstraint hasConstraint) {
        ThingVariable ownerCopy = copyIsaAndValues(hasConstraint.owner());
        ThingVariable attributeCopy = copyIsaAndValues(hasConstraint.attribute());
        return ownerCopy.has(attributeCopy);
    }

    static IsaConstraint copyConstraint(IsaConstraint isa) {
        ThingVariable newOwner = ThingVariable.of(isa.owner().identifier());
        copyValuesOntoVariable(isa.owner().value(), newOwner);
        return copyIsaOntoVariable(isa, newOwner);
    }

    static ValueConstraint<?> copyConstraint(ValueConstraint<?> value) {
        //NOTE: isa can never exist on a Value Concludable (or else it would be a Isa Concludable).
        ThingVariable newOwner = ThingVariable.of(value.owner().identifier());
        Set<ValueConstraint<?>> otherValues = value.owner().value().stream()
                .filter(value1 -> !value.equals(value1)).collect(Collectors.toSet());
        copyValuesOntoVariable(otherValues, newOwner);
        return copyValueOntoVariable(value, newOwner);
    }

    static IsaConstraint copyIsaOntoVariable(IsaConstraint toCopy, ThingVariable variableToConstrain) {
        TypeVariable typeCopy = copyVariableWithLabelAndValueType(toCopy.type());
        IsaConstraint newIsa = variableToConstrain.isa(typeCopy, toCopy.isExplicit());
        return newIsa;
    }

    static void copyValuesOntoVariable(Set<ValueConstraint<?>> toCopy, ThingVariable newOwner) {
        toCopy.forEach(valueConstraint -> copyValueOntoVariable(valueConstraint, newOwner));
    }

    static ValueConstraint<?> copyValueOntoVariable(ValueConstraint<?> toCopy, ThingVariable toConstrain) {
        if (toCopy.isLong())
            return toConstrain.valueLong(toCopy.asLong().predicate(), toCopy.asLong().value());
        else if (toCopy.isDouble())
            return toConstrain.valueDouble(toCopy.asDouble().predicate(), toCopy.asDouble().value());
        else if (toCopy.isBoolean())
            return toConstrain.valueBoolean(toCopy.asBoolean().predicate(), toCopy.asBoolean().value());
        else if (toCopy.isString())
            return toConstrain.valueString(toCopy.asString().predicate(), toCopy.asString().value());
        else if (toCopy.isDateTime())
            return toConstrain.valueDateTime(toCopy.asDateTime().predicate(), toCopy.asDateTime().value());
        else if (toCopy.isVariable()) {
            ThingVariable copyOfVar = copyIsaAndValues(toCopy.asVariable().value());
            return toConstrain.valueVariable(toCopy.asValue().predicate().asEquality(), copyOfVar);
        } else throw GraknException.of(ILLEGAL_STATE);
    }

    static ThingVariable copyIsaAndValues(ThingVariable copyFrom) {
        ThingVariable copy = ThingVariable.of(copyFrom.identifier());
        copyIsaAndValues(copyFrom, copy);
        return copy;
    }

    static void copyIsaAndValues(ThingVariable oldOwner, ThingVariable newOwner) {
        if (oldOwner.isa().isPresent()) copyIsaOntoVariable(oldOwner.isa().get(), newOwner);
        copyValuesOntoVariable(oldOwner.value(), newOwner);
    }

<<<<<<< HEAD
    static void copyLabelSubAndValueType(TypeVariable copyFrom, TypeVariable copyTo) {
        if (copyFrom.label().isPresent()) copyTo.label(Label.of(copyFrom.label().get().label()));
        if (copyFrom.sub().isPresent()) {
            SubConstraint subCopy = copyFrom.sub().get();
            copyTo.sub(subCopy.type(), subCopy.isExplicit());
        }
=======
    static void copyLabelAndValueType(TypeVariable copyFrom, TypeVariable copyTo) {
        if (copyFrom.label().isPresent()) copyTo.label(copyFrom.label().get().properLabel());
>>>>>>> e008b888
        if (copyFrom.valueType().isPresent()) copyTo.valueType(copyFrom.valueType().get().valueType());
    }

    static TypeVariable copyVariableWithLabelAndValueType(TypeVariable copyFrom) {
        TypeVariable copy = TypeVariable.of(copyFrom.identifier());
        copyLabelSubAndValueType(copyFrom, copy);
        return copy;
    }

    static boolean hasNoHints(Variable variable) {
        return variable.isSatisfiable() && variable.typeHints().isEmpty();
    }

    static boolean varHintsDisjoint(Variable conjVar, Variable thenVar) {
        if (hasNoHints(conjVar) || hasNoHints(thenVar)) return false;
        assert (conjVar.isThing() && thenVar.isThing()) ||
                (conjVar.isType() && thenVar.isType());
        return Collections.disjoint(conjVar.typeHints(), thenVar.typeHints());
    }

}<|MERGE_RESOLUTION|>--- conflicted
+++ resolved
@@ -123,17 +123,12 @@
         copyValuesOntoVariable(oldOwner.value(), newOwner);
     }
 
-<<<<<<< HEAD
     static void copyLabelSubAndValueType(TypeVariable copyFrom, TypeVariable copyTo) {
-        if (copyFrom.label().isPresent()) copyTo.label(Label.of(copyFrom.label().get().label()));
+        if (copyFrom.label().isPresent()) copyTo.label(Label.of(copyFrom.label().properLabel()));
         if (copyFrom.sub().isPresent()) {
             SubConstraint subCopy = copyFrom.sub().get();
             copyTo.sub(subCopy.type(), subCopy.isExplicit());
         }
-=======
-    static void copyLabelAndValueType(TypeVariable copyFrom, TypeVariable copyTo) {
-        if (copyFrom.label().isPresent()) copyTo.label(copyFrom.label().get().properLabel());
->>>>>>> e008b888
         if (copyFrom.valueType().isPresent()) copyTo.valueType(copyFrom.valueType().get().valueType());
     }
 
