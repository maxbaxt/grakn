/*
 * Copyright (C) 2021 Grakn Labs
 *
 * This program is free software: you can redistribute it and/or modify
 * it under the terms of the GNU Affero General Public License as
 * published by the Free Software Foundation, either version 3 of the
 * License, or (at your option) any later version.
 *
 * This program is distributed in the hope that it will be useful,
 * but WITHOUT ANY WARRANTY; without even the implied warranty of
 * MERCHANTABILITY or FITNESS FOR A PARTICULAR PURPOSE.  See the
 * GNU Affero General Public License for more details.
 *
 * You should have received a copy of the GNU Affero General Public License
 * along with this program.  If not, see <https://www.gnu.org/licenses/>.
 *
 */

package grakn.core.logic.tool;

import grakn.common.collection.Bytes;
import grakn.core.common.exception.GraknException;
import grakn.core.common.parameters.Label;
import grakn.core.concept.ConceptManager;
import grakn.core.graph.common.Encoding;
import grakn.core.graph.vertex.TypeVertex;
import grakn.core.logic.LogicCache;
import grakn.core.pattern.Conjunction;
import grakn.core.pattern.constraint.thing.HasConstraint;
import grakn.core.pattern.constraint.thing.IIDConstraint;
import grakn.core.pattern.constraint.thing.IsConstraint;
import grakn.core.pattern.constraint.thing.IsaConstraint;
import grakn.core.pattern.constraint.thing.RelationConstraint;
import grakn.core.pattern.constraint.thing.ValueConstraint;
import grakn.core.pattern.constraint.type.OwnsConstraint;
import grakn.core.pattern.constraint.type.PlaysConstraint;
import grakn.core.pattern.constraint.type.RegexConstraint;
import grakn.core.pattern.constraint.type.RelatesConstraint;
import grakn.core.pattern.constraint.type.SubConstraint;
import grakn.core.pattern.constraint.type.TypeConstraint;
import grakn.core.pattern.constraint.type.ValueTypeConstraint;
import grakn.core.pattern.variable.SystemReference;
import grakn.core.pattern.variable.ThingVariable;
import grakn.core.pattern.variable.TypeVariable;
import grakn.core.pattern.variable.Variable;
import grakn.core.traversal.Traversal;
import grakn.core.traversal.TraversalEngine;
import grakn.core.traversal.common.Identifier;
import graql.lang.common.GraqlArg.ValueType;
import graql.lang.pattern.variable.Reference;

import java.util.HashMap;
import java.util.HashSet;
import java.util.Map;
import java.util.Set;

import static grakn.common.collection.Collections.set;
import static grakn.core.common.exception.ErrorMessage.Internal.ILLEGAL_STATE;
import static grakn.core.common.exception.ErrorMessage.Pattern.UNSATISFIABLE_CONJUNCTION;
import static grakn.core.common.exception.ErrorMessage.ThingRead.THING_NOT_FOUND;
import static grakn.core.common.exception.ErrorMessage.TypeRead.ROLE_TYPE_NOT_FOUND;
import static grakn.core.common.exception.ErrorMessage.TypeRead.TYPE_NOT_FOUND;
import static grakn.core.common.iterator.Iterators.iterate;
import static graql.lang.common.GraqlToken.Type.ATTRIBUTE;

public class TypeResolver {

    private final ConceptManager conceptMgr;
    private final TraversalEngine traversalEng;
    private final LogicCache logicCache;

    public TypeResolver(ConceptManager conceptMgr, TraversalEngine traversalEng, LogicCache logicCache) {
        this.conceptMgr = conceptMgr;
        this.traversalEng = traversalEng;
        this.logicCache = logicCache;
    }

    public Conjunction resolveLabels(Conjunction conjunction) {
        iterate(conjunction.variables()).filter(v -> v.isType() && v.asType().label().isPresent())
                .forEachRemaining(typeVar -> {
                    Label label = typeVar.asType().label().get().properLabel();
                    if (label.scope().isPresent()) {
                        String scope = label.scope().get();
                        Set<Label> labels = traversalEng.graph().schema().resolveRoleTypeLabels(label);
                        if (labels.isEmpty()) throw GraknException.of(ROLE_TYPE_NOT_FOUND, label.name(), scope);
                        typeVar.addResolvedTypes(labels);
                    } else {
                        TypeVertex type = traversalEng.graph().schema().getType(label);
                        if (type == null) throw GraknException.of(TYPE_NOT_FOUND, label);
                        typeVar.addResolvedType(label);
                    }
                });
        return conjunction;
    }

    public Conjunction resolve(Conjunction conjunction) {
        resolveLabels(conjunction);
        TraversalBuilder traversalConstructor = new TraversalBuilder(conjunction, conceptMgr);
        Map<Reference, Set<Label>> resolvedLabels = executeResolverTraversals(traversalConstructor);
        if (resolvedLabels.isEmpty()) {
            conjunction.setSatisfiable(false);
            return conjunction;
        }

        long numOfTypes = traversalEng.graph().schema().stats().thingTypeCount();
        long numOfConcreteTypes = traversalEng.graph().schema().stats().concreteThingTypeCount();

        resolvedLabels.forEach((ref, labels) -> {
            Variable variable = traversalConstructor.getVariable(ref);
            if (variable.isType() && labels.size() < numOfTypes ||
                    variable.isThing() && labels.size() < numOfConcreteTypes) {
                assert variable.resolvedTypes().isEmpty() || variable.resolvedTypes().containsAll(labels);
                variable.setResolvedTypes(labels);
            }
        });

        return conjunction;
    }

    private Map<Reference, Set<Label>> executeResolverTraversals(TraversalBuilder traversalBuilder) {
        return logicCache.resolver().get(traversalBuilder.traversal(), traversal -> {
            Map<Reference, Set<Label>> mapping = new HashMap<>();
            traversalEng.iterator(traversal).forEachRemaining(
                    result -> result.forEach((ref, vertex) -> {
                        mapping.putIfAbsent(ref, new HashSet<>());
                        assert vertex.isType();
                        // TODO: This filter should not be needed if we enforce traversal only to return non-abstract
                        if (!(vertex.asType().isAbstract() && traversalBuilder.getVariable(ref).isThing()))
                            mapping.get(ref).add(vertex.asType().properLabel());
                    })
            );
            return mapping;
        });
    }

    private static class TraversalBuilder {

        private final Map<Reference, Variable> variableRegister;
        private final Map<Identifier, TypeVariable> resolverRegister;
        private final Map<Identifier, Set<ValueType>> valueTypeRegister;
        private final ConceptManager conceptMgr;
        private final Traversal traversal;
        private int sysVarCounter;

        TraversalBuilder(Conjunction conjunction, ConceptManager conceptMgr) {
            this.conceptMgr = conceptMgr;
            this.traversal = new Traversal();
            this.variableRegister = new HashMap<>();
            this.resolverRegister = new HashMap<>();
            this.valueTypeRegister = new HashMap<>();
            this.sysVarCounter = 0;
            conjunction.variables().forEach(this::register);
        }

        Traversal traversal() {
            return traversal;
        }

        Variable getVariable(Reference reference) {
            return variableRegister.get(reference);
        }

        private void register(Variable variable) {
            if (variable.isType()) register(variable.asType());
            else if (variable.isThing()) register(variable.asThing());
            else throw GraknException.of(ILLEGAL_STATE);
        }

        private TypeVariable register(TypeVariable var) {
            if (resolverRegister.containsKey(var.id())) return resolverRegister.get(var.id());
            TypeVariable resolver;
            if (var.label().isPresent() && var.label().get().scope().isPresent()) {
                resolver = new TypeVariable(newSystemId());
                traversal.labels(resolver.id(), var.resolvedTypes());
            } else {
                resolver = var;
            }
            resolverRegister.put(var.id(), resolver);
            variableRegister.putIfAbsent(resolver.reference(), var);
            if (!var.resolvedTypes().isEmpty()) traversal.labels(resolver.id(), var.resolvedTypes());

            for (TypeConstraint constraint : var.constraints()) {
                if (constraint.isAbstract()) registerAbstract(resolver);
                else if (constraint.isIs()) registerIsType(resolver, constraint.asIs());
                else if (constraint.isOwns()) registerOwns(resolver, constraint.asOwns());
                else if (constraint.isPlays()) registerPlays(resolver, constraint.asPlays());
                else if (constraint.isRegex()) registerRegex(resolver, constraint.asRegex());
                else if (constraint.isRelates()) registerRelates(resolver, constraint.asRelates());
                else if (constraint.isSub()) registerSub(resolver, constraint.asSub());
                else if (constraint.isValueType()) registerValueType(resolver, constraint.asValueType());
                else if (!constraint.isLabel()) throw GraknException.of(ILLEGAL_STATE);
            }

            return resolver;
        }

        private void registerAbstract(TypeVariable resolver) {
            traversal.isAbstract(resolver.id());
        }

        private void registerIsType(TypeVariable resolver, grakn.core.pattern.constraint.type.IsConstraint isConstraint) {
            traversal.equalTypes(resolver.id(), register(isConstraint.variable()).id());
        }

        private void registerOwns(TypeVariable resolver, OwnsConstraint ownsConstraint) {
            traversal.owns(resolver.id(), register(ownsConstraint.attribute()).id(), ownsConstraint.isKey());
        }

        private void registerPlays(TypeVariable resolver, PlaysConstraint playsConstraint) {
            traversal.plays(resolver.id(), register(playsConstraint.role()).id());
        }

        private void registerRegex(TypeVariable resolver, RegexConstraint regexConstraint) {
            traversal.regex(resolver.id(), regexConstraint.regex().pattern());
        }

        private void registerRelates(TypeVariable resolver, RelatesConstraint relatesConstraint) {
            traversal.relates(resolver.id(), register(relatesConstraint.role()).id());
        }

        private void registerSub(TypeVariable resolver, SubConstraint subConstraint) {
            traversal.sub(resolver.id(), register(subConstraint.type()).id(), !subConstraint.isExplicit());
        }

        private void registerValueType(TypeVariable resolver, ValueTypeConstraint valueTypeConstraint) {
            traversal.valueType(resolver.id(), valueTypeConstraint.valueType());
        }

        private TypeVariable register(ThingVariable var) {
            if (resolverRegister.containsKey(var.id())) return resolverRegister.get(var.id());

            TypeVariable resolver = new TypeVariable(var.reference().isAnonymous() ? newSystemId() : var.id());
            resolverRegister.put(var.id(), resolver);
            variableRegister.putIfAbsent(resolver.reference(), var);
            valueTypeRegister.putIfAbsent(resolver.id(), set());

            // Note: order is important! convertValue assumes that any other Variable encountered from that edge will
            // have resolved its valueType, so we execute convertValue first.
            var.value().forEach(constraint -> registerValue(resolver, constraint));
            var.isa().ifPresent(constraint -> registerIsa(resolver, constraint));
            var.is().forEach(constraint -> registerIsThing(resolver, constraint));
            var.has().forEach(constraint -> registerHas(resolver, constraint));
            var.relation().forEach(constraint -> registerRelation(resolver, constraint));
            var.iid().ifPresent(constraint -> registerIID(resolver, constraint));
            return resolver;
        }

        private void registerIID(TypeVariable resolver, IIDConstraint iidConstraint) {
            if (conceptMgr.getThing(iidConstraint.iid()) == null)
                throw GraknException.of(THING_NOT_FOUND, Bytes.bytesToHexString(iidConstraint.iid()));
            traversal.labels(resolver.id(), conceptMgr.getThing(iidConstraint.iid()).getType().getLabel());
        }

        private void registerIsa(TypeVariable resolver, IsaConstraint isaConstraint) {
            if (!isaConstraint.isExplicit())
                traversal.sub(resolver.id(), register(isaConstraint.type()).id(), true);
            else if (isaConstraint.type().reference().isName())
                traversal.equalTypes(resolver.id(), register(isaConstraint.type()).id());
            else if (isaConstraint.type().label().isPresent())
                traversal.labels(resolver.id(), isaConstraint.type().label().get().properLabel());
            else throw GraknException.of(ILLEGAL_STATE);
        }

        private void registerIsThing(TypeVariable resolver, IsConstraint isConstraint) {
            traversal.equalTypes(resolver.id(), register(isConstraint.variable()).id());
        }

<<<<<<< HEAD
        private void registerHas(TypeVariable owner, HasConstraint hasConstraint) {
            TypeVariable attributeResolver = register(hasConstraint.attribute());
            traversal.owns(owner.id(), attributeResolver.id(), false);
            registerSubAttribute(attributeResolver);
=======
        private void registerHas(TypeVariable resolver, HasConstraint hasConstraint) {
            traversal.owns(resolver.id(), register(hasConstraint.attribute()).id(), false);
>>>>>>> b20935f9
        }

        private void registerRelation(TypeVariable resolver, RelationConstraint constraint) {
            for (RelationConstraint.RolePlayer rolePlayer : constraint.players()) {
                TypeVariable playerResolver = register(rolePlayer.player());
                TypeVariable actingRoleResolver = register(new TypeVariable(newSystemId()));
                if (rolePlayer.roleType().isPresent()) {
                    TypeVariable roleTypeResolver = register(rolePlayer.roleType().get());
                    traversal.sub(actingRoleResolver.id(), roleTypeResolver.id(), true);
                }
                traversal.relates(resolver.id(), actingRoleResolver.id());
                traversal.plays(playerResolver.id(), actingRoleResolver.id());
            }
        }

        private void registerValue(TypeVariable resolver, ValueConstraint<?> constraint) {
            Set<ValueType> valueTypes;
            if (constraint.isVariable()) {
                TypeVariable comparableVar = register(constraint.asVariable().value());
                assert valueTypeRegister.containsKey(comparableVar.id()); //This will fail without careful ordering.
                registerSubAttribute(comparableVar);
                valueTypes = valueTypeRegister.get(comparableVar.id());
            } else {
                valueTypes = iterate(Encoding.ValueType.of(constraint.value().getClass()).comparables())
                        .map(Encoding.ValueType::graqlValueType).toSet();
            }

            if (valueTypeRegister.get(resolver.id()).isEmpty()) {
                valueTypes.forEach(valueType -> traversal.valueType(resolver.id(), valueType));
                valueTypeRegister.put(resolver.id(), valueTypes);
            } else if (!valueTypeRegister.get(resolver.id()).containsAll(valueTypes)) {
                throw GraknException.of(UNSATISFIABLE_CONJUNCTION, constraint);
            }
<<<<<<< HEAD
            registerSubAttribute(owner);
=======
            registerSubAttribute(resolver.id());
>>>>>>> b20935f9
        }

        private void registerSubAttribute(Variable resolver) {
            if (variableRegister.get(resolver.reference()).asThing().isa().isPresent()) return;
            Identifier.Variable attributeID = Identifier.Variable.of(Reference.label(ATTRIBUTE.toString()));
            traversal.labels(attributeID, Label.of(ATTRIBUTE.toString()));
            traversal.sub(resolver.id(), attributeID, true);
        }

        private Identifier.Variable newSystemId() {
            return Identifier.Variable.of(SystemReference.of(sysVarCounter++));
        }
    }
}<|MERGE_RESOLUTION|>--- conflicted
+++ resolved
@@ -265,15 +265,10 @@
             traversal.equalTypes(resolver.id(), register(isConstraint.variable()).id());
         }
 
-<<<<<<< HEAD
-        private void registerHas(TypeVariable owner, HasConstraint hasConstraint) {
+        private void registerHas(TypeVariable resolver, HasConstraint hasConstraint) {
             TypeVariable attributeResolver = register(hasConstraint.attribute());
-            traversal.owns(owner.id(), attributeResolver.id(), false);
+            traversal.owns(resolver.id(), attributeResolver.id(), false);
             registerSubAttribute(attributeResolver);
-=======
-        private void registerHas(TypeVariable resolver, HasConstraint hasConstraint) {
-            traversal.owns(resolver.id(), register(hasConstraint.attribute()).id(), false);
->>>>>>> b20935f9
         }
 
         private void registerRelation(TypeVariable resolver, RelationConstraint constraint) {
@@ -307,11 +302,7 @@
             } else if (!valueTypeRegister.get(resolver.id()).containsAll(valueTypes)) {
                 throw GraknException.of(UNSATISFIABLE_CONJUNCTION, constraint);
             }
-<<<<<<< HEAD
-            registerSubAttribute(owner);
-=======
-            registerSubAttribute(resolver.id());
->>>>>>> b20935f9
+            registerSubAttribute(resolver);
         }
 
         private void registerSubAttribute(Variable resolver) {
