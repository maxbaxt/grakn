/*
 * Copyright (C) 2021 Grakn Labs
 *
 * This program is free software: you can redistribute it and/or modify
 * it under the terms of the GNU Affero General Public License as
 * published by the Free Software Foundation, either version 3 of the
 * License, or (at your option) any later version.
 *
 * This program is distributed in the hope that it will be useful,
 * but WITHOUT ANY WARRANTY; without even the implied warranty of
 * MERCHANTABILITY or FITNESS FOR A PARTICULAR PURPOSE.  See the
 * GNU Affero General Public License for more details.
 *
 * You should have received a copy of the GNU Affero General Public License
 * along with this program.  If not, see <https://www.gnu.org/licenses/>.
 *
 */

package grakn.core.logic;

import grakn.core.common.exception.GraknException;
import grakn.core.common.iterator.Iterators;
import grakn.core.common.iterator.ResourceIterator;
import grakn.core.common.parameters.Label;
import grakn.core.concept.Concept;
import grakn.core.concept.ConceptManager;
import grakn.core.concept.answer.ConceptMap;
import grakn.core.concept.thing.Attribute;
import grakn.core.concept.thing.Thing;
import grakn.core.concept.type.AttributeType;
import grakn.core.concept.type.RelationType;
import grakn.core.concept.type.RoleType;
import grakn.core.graph.GraphManager;
import grakn.core.graph.structure.RuleStructure;
import grakn.core.logic.resolvable.Concludable;
import grakn.core.pattern.Conjunction;
import grakn.core.pattern.constraint.thing.HasConstraint;
import grakn.core.pattern.constraint.thing.IsaConstraint;
import grakn.core.pattern.constraint.thing.RelationConstraint;
import grakn.core.pattern.constraint.thing.ThingConstraint;
import grakn.core.pattern.constraint.thing.ValueConstraint;
import grakn.core.pattern.variable.SystemReference;
import grakn.core.pattern.variable.TypeVariable;
import grakn.core.pattern.variable.Variable;
import grakn.core.pattern.variable.VariableRegistry;
import grakn.core.traversal.Traversal;
import grakn.core.traversal.TraversalEngine;
import grakn.core.traversal.common.Identifier;
import graql.lang.pattern.Pattern;
import graql.lang.pattern.variable.Reference;
import graql.lang.pattern.variable.ThingVariable;

import java.util.HashMap;
import java.util.HashSet;
import java.util.Map;
import java.util.Optional;
import java.util.Set;
import java.util.stream.Stream;

import static grakn.common.collection.Collections.list;
import static grakn.common.collection.Collections.set;
import static grakn.common.util.Objects.className;
import static grakn.core.common.exception.ErrorMessage.Internal.ILLEGAL_STATE;
import static grakn.core.common.exception.ErrorMessage.Pattern.INVALID_CASTING;
<<<<<<< HEAD
import static grakn.core.common.exception.ErrorMessage.RuleWrite.RULE_CANNOT_BE_SATISFIED;
import static grakn.core.common.exception.ErrorMessage.RuleWrite.RULE_CAN_IMPLY_UNINSERTABLE_RESULTS;
import static grakn.core.logic.LogicManager.validateRuleStructureLabels;
=======
>>>>>>> 4a50b95d


public class Rule {

    // note: as `Rule` is cached between transactions, we cannot hold any transaction-bound objects such as Managers

    private final RuleStructure structure;
    private final Conjunction when;
    private final Conjunction then;
    private final Conclusion conclusion;
    private final Set<Concludable> requiredWhenConcludables;

    private Rule(LogicManager logicMgr, RuleStructure structure) {
        this.structure = structure;
<<<<<<< HEAD
        this.when = logicManager.typeResolver().resolve(whenPattern(structure.when()), false);
        this.then = logicManager.typeResolver().resolve(thenPattern(structure.then()), true);
=======
        this.when = whenPattern(structure.when(), logicMgr);
        this.then = thenPattern(structure.then(), logicMgr);
>>>>>>> 4a50b95d
        pruneThenResolvedTypes();
        validateSatisfiable();
        validateInsertable();
        this.conclusion = Conclusion.create(this.then);
        this.requiredWhenConcludables = Concludable.create(this.when);
        validateCycles();
    }

    private Rule(GraphManager graphMgr, LogicManager logicMgr, String label,
                 graql.lang.pattern.Conjunction<? extends Pattern> when, ThingVariable<?> then) {
<<<<<<< HEAD
        this.logicManager = logicManager;
        this.structure = graphMgr.schema().create(label, when, then);
        validateRuleStructureLabels(conceptMgr, this.structure);
        this.when = logicManager.typeResolver().resolve(whenPattern(structure.when()), false);
        this.then = logicManager.typeResolver().resolve(thenPattern(structure.then()), false); ;
=======
        this.structure = graphMgr.schema().rules().create(label, when, then);
        this.when = whenPattern(structure.when(), logicMgr);
        this.then = thenPattern(structure.then(), logicMgr);
        validateSatisfiable();
>>>>>>> 4a50b95d
        pruneThenResolvedTypes();
        validateSatisfiable();
        validateInsertable();
        this.conclusion = Conclusion.create(this.then);
        this.requiredWhenConcludables = Concludable.create(this.when);
        validateCycles();
        this.conclusion.index(this);
    }

    public static Rule of(LogicManager logicMgr, RuleStructure structure) {
        return new Rule(logicMgr, structure);
    }

    public static Rule of(GraphManager graphMgr, LogicManager logicMgr, String label,
                          graql.lang.pattern.Conjunction<? extends Pattern> when, ThingVariable<?> then) {
        return new Rule(graphMgr, logicMgr, label, when, then);
    }

    public Set<Concludable> whenConcludables() {
        return requiredWhenConcludables;
    }

    public Conclusion conclusion() {
        return conclusion;
    }

    public Map<Identifier, Concept> putConclusion(ConceptMap whenConcepts, TraversalEngine traversalEng, ConceptManager conceptMgr) {
        return conclusion.putConclusion(whenConcepts, traversalEng, conceptMgr);
    }

    public Conjunction when() {
        return when;
    }

    public Conjunction then() {
        return then;
    }

    public String getLabel() {
        return structure.label();
    }

    public void setLabel(String label) {
        structure.label(label);
    }

    public boolean isDeleted() {
        return structure.isDeleted();
    }

    public void delete() {
        conclusion().unindex(this);
        structure.delete();
    }

    public ThingVariable<?> getThenPreNormalised() {
        return structure.then();
    }

    public graql.lang.pattern.Conjunction<? extends Pattern> getWhenPreNormalised() {
        return structure.when();
    }

    @Override
    public boolean equals(Object object) {
        if (this == object) return true;
        if (object == null || getClass() != object.getClass()) return false;

        Rule that = (Rule) object;
        return this.structure.equals(that.structure);
    }

    @Override
    public final int hashCode() {
        return structure.hashCode(); // does not need caching
    }

    public void validateSatisfiable() {
        Stream.concat(then.variables().stream(), when.variables().stream()).forEach(variable -> {
            if (!variable.isSatisfiable())
                throw GraknException.of(RULE_CANNOT_BE_SATISFIED, structure.label(), variable.reference().toString());
        });
    }

    public void validateInsertable() {
<<<<<<< HEAD
        ResourceIterator<Map<Reference.Name, Label>> possibleWhenPerms = logicManager.typeResolver().combinations(when, false);
        Set<Map<Reference.Name, Label>> possibleThenSet = logicManager.typeResolver().combinations(then, true).toSet();

        possibleWhenPerms.forEachRemaining(nameLabelMap -> {
            if (possibleThenSet.stream().noneMatch(thenMap -> nameLabelMap.entrySet().containsAll(thenMap.entrySet())))
                throw GraknException.of(RULE_CAN_IMPLY_UNINSERTABLE_RESULTS, structure.label(), nameLabelMap.toString());
        });
=======
        /*
        High level, we also want to ensure that every combination of possible variable types in the `then`, that may be provided
        by the `when` of the rule, is actually compatible with the `then` of the rule. This means,
        we need _any_ set of instances to be insertable in the `then`. Note that inserts are different from `match`
        in that you don't check any subtyping (i think), just check what the exact concept's capabilities are.

        If any combination of types the `when` may produce is not compatible with the `then`, we should flag it to the user.

        To do this you may want to
        1. utilise the streaming mode of `TypeResolver` (can re-run it, thats ok) to get all combinations
        2. utilise the `Rule.Conclusion` classes before (there's exactly 1 of the 3 per rule) to validate a combination is compatible with the conclusion
           using these Rule.Conclusion data structures indicates that it is a "high level" logical rule validation, which is true
         */

>>>>>>> 4a50b95d
    }

    void validateCycles() {
        // TODO implement this when we have negation
        // TODO detect negated cycles in the rule graph
        // TODO use the new rule as a starting point
        // throw GraknException.of(ErrorMessage.RuleWrite.RULES_IN_NEGATED_CYCLE_NOT_STRATIFIABLE.message(rule));
    }

    /**
     * Remove type hints in the `then` pattern that are not valid in the `when` pattern
     */
    private void pruneThenResolvedTypes() {
        // TODO name is inconsistent with elsewhere
        then.variables().stream().filter(variable -> variable.id().isName())
                .forEach(thenVar ->
                                 when.variables().stream()
                                         .filter(whenVar -> whenVar.id().equals(thenVar.id()))
                                         .filter(whenVar -> !(whenVar.isSatisfiable() && whenVar.resolvedTypes().isEmpty()))
                                         .findFirst().ifPresent(whenVar -> {
                                     if (thenVar.resolvedTypes().isEmpty() && thenVar.isSatisfiable()) {
                                         thenVar.addResolvedTypes(whenVar.resolvedTypes());
                                     } else thenVar.retainResolvedTypes(whenVar.resolvedTypes());
                                     if (thenVar.resolvedTypes().isEmpty()) thenVar.setSatisfiable(false);
                                 })
                );
    }

    private Conjunction whenPattern(graql.lang.pattern.Conjunction<? extends Pattern> conjunction, LogicManager logicMgr) {
        return logicMgr.typeResolver().resolve(Conjunction.create(conjunction.normalise().patterns().get(0)));
    }

    private Conjunction thenPattern(ThingVariable<?> thenVariable, LogicManager logicMgr) {
        // TODO when applying the type resolver, we should be using _insert semantics_ during the type resolution!!!
        Conjunction conj = new Conjunction(VariableRegistry.createFromThings(list(thenVariable)).variables(), set());
        return logicMgr.typeResolver().resolve(conj);
    }

    public void reindex() {
        conclusion().unindex(this);
        conclusion().index(this);
    }

    public static abstract class Conclusion {

        public static Conclusion create(Conjunction then) {
            Optional<Relation> r = Relation.of(then);
            if ((r).isPresent()) return r.get();
            Optional<Has.Explicit> e = Has.Explicit.of(then);
            if (e.isPresent()) return e.get();
            Optional<Has.Variable> v = Has.Variable.of(then);
            if (v.isPresent()) return v.get();
            throw GraknException.of(ILLEGAL_STATE);
        }

        public abstract Map<Identifier, Concept> putConclusion(ConceptMap whenConcepts, TraversalEngine traversalEng, ConceptManager conceptMgr);

        abstract void index(Rule rule);

        abstract void unindex(Rule rule);

        public boolean isRelation() {
            return false;
        }

        public boolean isHas() {
            return false;
        }

        public boolean isIsa() {
            return false;
        }

        public boolean isValue() {
            return false;
        }

        public boolean isExplicitHas() {
            return false;
        }

        public boolean isVariableHas() {
            return false;
        }

        public Relation asRelation() {
            throw GraknException.of(INVALID_CASTING, className(this.getClass()), className(Relation.class));
        }

        public Has asHas() {
            throw GraknException.of(INVALID_CASTING, className(this.getClass()), className(Has.class));
        }

        public Isa asIsa() {
            throw GraknException.of(INVALID_CASTING, className(this.getClass()), className(Isa.class));
        }

        public Value asValue() {
            throw GraknException.of(INVALID_CASTING, className(this.getClass()), className(Value.class));
        }

        public Has.Variable asVariableHas() {
            throw GraknException.of(INVALID_CASTING, className(this.getClass()), className(Has.Variable.class));
        }

        public Has.Explicit asExplicitHas() {
            throw GraknException.of(INVALID_CASTING, className(this.getClass()), className(Has.Explicit.class));
        }

        public interface Isa {
            IsaConstraint isa();
        }

        public interface Value {
            ValueConstraint<?> value();
        }

        public static class Relation extends Conclusion implements Isa {

            private final RelationConstraint relation;
            private final IsaConstraint isa;

            public static Optional<Relation> of(Conjunction conjunction) {
                return Iterators.iterate(conjunction.variables()).filter(Variable::isThing).map(Variable::asThing)
                        .flatMap(variable -> Iterators.iterate(variable.constraints())
                                .filter(ThingConstraint::isRelation)
                                .map(constraint -> {
                                    assert constraint.owner().isa().isPresent();
                                    return new Relation(constraint.asRelation(), variable.isa().get());
                                })).first();
            }

            public Relation(RelationConstraint relation, IsaConstraint isa) {
                this.relation = relation;
                this.isa = isa;
            }

            @Override
            public Map<Identifier, Concept> putConclusion(ConceptMap whenConcepts, TraversalEngine traversalEng, ConceptManager conceptMgr) {
                Identifier relationTypeIdentifier = isa().type().id();
                RelationType relationType = relationType(whenConcepts, conceptMgr);
                Set<RolePlayer> players = new HashSet<>();
                relation().players().forEach(rp -> players.add(new RolePlayer(rp, relationType, whenConcepts)));
                Optional<grakn.core.concept.thing.Relation> relationInstance = matchRelation(relationType, players, traversalEng, conceptMgr);

                Map<Identifier, Concept> thenConcepts = new HashMap<>();
                if (relationInstance.isPresent()) {
                    thenConcepts.put(relationTypeIdentifier, relationInstance.get());
                } else {
                    grakn.core.concept.thing.Relation relation = insertRelation(relationType, players);
                    thenConcepts.put(relationTypeIdentifier, relation);
                }
                players.forEach(rp -> {
                    thenConcepts.putIfAbsent(rp.roleTypeIdentifier, rp.roleType);
                    thenConcepts.putIfAbsent(rp.playerIdentifier, rp.player);
                });
                return thenConcepts;
            }

            @Override
            void index(Rule rule) {
                Variable relation = relation().owner();
                Set<Label> possibleRelationTypes = relation.resolvedTypes();
                possibleRelationTypes.forEach(rule.structure::indexConcludesVertex);
            }

            @Override
            void unindex(Rule rule) {
                Variable relation = relation().owner();
                Set<Label> possibleRelationTypes = relation.resolvedTypes();
                possibleRelationTypes.forEach(rule.structure::unindexConcludesVertex);
            }

            public RelationConstraint relation() {
                return relation;
            }

            @Override
            public IsaConstraint isa() {
                return isa;
            }

            @Override
            public boolean isIsa() {
                return true;
            }

            @Override
            public boolean isRelation() {
                return true;
            }

            public Isa asIsa() {
                return this;
            }

            @Override
            public Relation asRelation() {
                return this;
            }

            private grakn.core.concept.thing.Relation insertRelation(RelationType relationType, Set<RolePlayer> players) {
                grakn.core.concept.thing.Relation relation = relationType.create(true);
                players.forEach(rp -> relation.addPlayer(rp.roleType, rp.player, true));
                return relation;
            }

            private Optional<grakn.core.concept.thing.Relation> matchRelation(RelationType relationType, Set<RolePlayer> players,
                                                                              TraversalEngine traversalEng, ConceptManager conceptMgr) {
                Traversal traversal = new Traversal();
                SystemReference relationRef = SystemReference.of(0);
                Identifier.Variable relationId = Identifier.Variable.of(relationRef);
                traversal.isa(relationId, Identifier.Variable.label(relationType.getLabel().name()), false);
                players.forEach(rp -> {
                    // note: NON-transitive role player types - we require an exact role being played
                    traversal.rolePlayer(relationId, rp.playerIdentifier, set(rp.roleType.getLabel()), rp.repetition);
                    traversal.iid(rp.playerIdentifier, rp.player.getIID());
                });
                ResourceIterator<ConceptMap> iterator = traversalEng.iterator(traversal).map(conceptMgr::conceptMap);
                if (iterator.hasNext()) return Optional.of(iterator.next().get(relationRef).asRelation());
                else return Optional.empty();
            }

            private RelationType relationType(ConceptMap whenConcepts, ConceptManager conceptMgr) {
                if (isa().type().reference().isName()) {
                    Reference.Name typeReference = isa().type().reference().asName();
                    assert whenConcepts.contains(typeReference) && whenConcepts.get(typeReference).isRelationType();
                    return whenConcepts.get(typeReference).asRelationType();
                } else {
                    assert isa().type().reference().isLabel();
                    return conceptMgr.getRelationType(isa().type().label().get().label());
                }
            }

            private static class RolePlayer {
                private final Identifier roleTypeIdentifier;
                private final RoleType roleType;
                private final Identifier.Variable playerIdentifier;
                private final Thing player;
                private final int repetition;

                public RolePlayer(RelationConstraint.RolePlayer rp, RelationType scope, ConceptMap whenConcepts) {
                    assert rp.roleType().isPresent();
                    roleTypeIdentifier = rp.roleType().get().id();
                    if (rp.roleType().get().reference().isName()) {
                        roleType = whenConcepts.get(rp.roleType().get().reference().asName()).asRoleType();
                    } else {
                        assert rp.roleType().get().reference().isLabel();
                        roleType = scope.getRelates(rp.roleType().get().label().get().properLabel().name());
                    }
                    assert whenConcepts.contains(rp.player().reference().asName());
                    playerIdentifier = Identifier.Variable.of(rp.player().reference().asName());
                    player = whenConcepts.get(rp.player().reference().asName()).asThing();
                    repetition = rp.repetition();
                }
            }

        }

        public static abstract class Has extends Conclusion {

            private final HasConstraint has;

            Has(HasConstraint has) {
                this.has = has;
            }

            public HasConstraint has() {
                return has;
            }

            @Override
            public Has asHas() {
                return this;
            }

            @Override
            public boolean isHas() {
                return true;
            }

            public static class Explicit extends Has implements Isa, Value {

                private final IsaConstraint isa;
                private final ValueConstraint<?> value;

                private Explicit(HasConstraint has, IsaConstraint isa, ValueConstraint<?> value) {
                    super(has);
                    this.isa = isa;
                    this.value = value;
                }

                public static Optional<Explicit> of(Conjunction conjunction) {
                    return Iterators.iterate(conjunction.variables()).filter(grakn.core.pattern.variable.Variable::isThing)
                            .map(grakn.core.pattern.variable.Variable::asThing)
                            .flatMap(variable -> Iterators.iterate(variable.constraints()).filter(ThingConstraint::isHas)
                                    .filter(constraint -> constraint.asHas().attribute().id().reference().isAnonymous())
                                    .map(constraint -> {
                                        assert constraint.asHas().attribute().isa().isPresent();
                                        assert constraint.asHas().attribute().isa().get().type().label().isPresent();
                                        assert constraint.asHas().attribute().value().size() == 1;
                                        return new Has.Explicit(constraint.asHas(), constraint.asHas().attribute().isa().get(),
                                                                constraint.asHas().attribute().value().iterator().next());
                                    })).first();
                }

                @Override
                public Map<Identifier, Concept> putConclusion(ConceptMap whenConcepts, TraversalEngine traversalEng, ConceptManager conceptMgr) {
                    Identifier.Variable ownerId = has().owner().id();
                    assert whenConcepts.contains(ownerId.reference().asName()) && whenConcepts.get(ownerId.reference().asName()).isThing();
                    Thing owner = whenConcepts.get(ownerId.reference().asName()).asThing();
                    Map<Identifier, Concept> thenConcepts = new HashMap<>();
                    Attribute attribute = getOrCreateAttribute(conceptMgr);
                    owner.setHas(attribute, true);
                    TypeVariable declaredType = has().attribute().isa().get().type();
                    Identifier declaredTypeIdentifier = declaredType.id();
                    AttributeType attrType = conceptMgr.getAttributeType(declaredType.label().get().properLabel().name());
                    assert attrType.equals(attribute.getType());
                    thenConcepts.put(declaredTypeIdentifier, attrType);
                    thenConcepts.put(has().attribute().id(), attribute);
                    thenConcepts.put(has().owner().id(), owner);
                    return thenConcepts;
                }

                @Override
                void index(Rule rule) {
                    grakn.core.pattern.variable.Variable attribute = has().attribute();
                    Set<Label> possibleAttributeHas = attribute.resolvedTypes();
                    possibleAttributeHas.forEach(label -> {
                        rule.structure.indexConcludesVertex(label);
                        rule.structure.indexConcludesEdgeTo(label);
                    });
                }

                @Override
                void unindex(Rule rule) {
                    grakn.core.pattern.variable.Variable attribute = has().attribute();
                    Set<Label> possibleAttributeHas = attribute.resolvedTypes();
                    possibleAttributeHas.forEach(label -> {
                        rule.structure.unindexConcludesVertex(label);
                        rule.structure.unindexConcludesEdgeTo(label);
                    });
                }

                @Override
                public boolean isExplicitHas() {
                    return true;
                }

                @Override
                public Has.Explicit asExplicitHas() {
                    return this;
                }

                @Override
                public IsaConstraint isa() {
                    return isa;
                }

                @Override
                public boolean isIsa() {
                    return true;
                }

                @Override
                public boolean isValue() {
                    return true;
                }

                @Override
                public Isa asIsa() {
                    return this;
                }

                @Override
                public Value asValue() {
                    return this;
                }

                @Override
                public ValueConstraint<?> value() {
                    return value;
                }


                private Attribute getOrCreateAttribute(ConceptManager conceptMgr) {
                    assert has().attribute().isa().isPresent()
                            && has().attribute().isa().get().type().label().isPresent()
                            && has().attribute().value().size() == 1
                            && has().attribute().value().iterator().next().isValueIdentity();
                    Label attributeTypeLabel = has().attribute().isa().get().type().label().get().properLabel();
                    AttributeType attributeType = conceptMgr.getAttributeType(attributeTypeLabel.name());
                    assert attributeType != null;
                    ValueConstraint<?> value = has().attribute().value().iterator().next();
                    if (value.isBoolean()) return attributeType.asBoolean().put(value.asBoolean().value(), true);
                    else if (value.isDateTime())
                        return attributeType.asDateTime().put(value.asDateTime().value(), true);
                    else if (value.isDouble()) return attributeType.asDouble().put(value.asDouble().value(), true);
                    else if (value.isLong()) return attributeType.asLong().put(value.asLong().value(), true);
                    else if (value.isString()) return attributeType.asString().put(value.asString().value(), true);
                    else throw GraknException.of(ILLEGAL_STATE);
                }

            }

            public static class Variable extends Has {

                private Variable(HasConstraint hasConstraint) {
                    super(hasConstraint);
                }

                public static Optional<Variable> of(Conjunction conjunction) {
                    return Iterators.iterate(conjunction.variables()).filter(grakn.core.pattern.variable.Variable::isThing)
                            .map(grakn.core.pattern.variable.Variable::asThing)
                            .flatMap(variable -> Iterators.iterate(variable.constraints()).filter(ThingConstraint::isHas)
                                    .filter(constraint -> constraint.asHas().attribute().id().isName())
                                    .map(constraint -> {
                                        assert !constraint.asHas().attribute().isa().isPresent();
                                        assert constraint.asHas().attribute().value().size() == 0;
                                        return new Has.Variable(constraint.asHas());
                                    })).first();
                }

                @Override
                public Map<Identifier, Concept> putConclusion(ConceptMap whenConcepts, TraversalEngine traversalEng, ConceptManager conceptMgr) {
                    Identifier.Variable ownerId = has().owner().id();
                    assert whenConcepts.contains(ownerId.reference().asName())
                            && whenConcepts.get(ownerId.reference().asName()).isThing();
                    Thing owner = whenConcepts.get(ownerId.reference().asName()).asThing();
                    Map<Identifier, Concept> thenConcepts = new HashMap<>();
                    assert whenConcepts.contains(has().attribute().reference().asName())
                            && whenConcepts.get(has().attribute().reference().asName()).isAttribute();
                    Attribute attribute = whenConcepts.get(has().attribute().reference().asName()).asAttribute();
                    owner.setHas(attribute, true);
                    thenConcepts.put(has().attribute().id(), attribute);
                    thenConcepts.put(has().owner().id(), owner);
                    return thenConcepts;
                }

                @Override
                void index(Rule rule) {
                    grakn.core.pattern.variable.Variable attribute = has().attribute();
                    Set<Label> possibleAttributeHas = attribute.resolvedTypes();
                    possibleAttributeHas.forEach(rule.structure::indexConcludesEdgeTo);
                }

                @Override
                void unindex(Rule rule) {
                    grakn.core.pattern.variable.Variable attribute = has().attribute();
                    Set<Label> possibleAttributeHas = attribute.resolvedTypes();
                    possibleAttributeHas.forEach(rule.structure::unindexConcludesEdgeTo);
                }

                @Override
                public boolean isVariableHas() {
                    return true;
                }

                @Override
                public Variable asVariableHas() {
                    return this;
                }
            }

        }
    }
}<|MERGE_RESOLUTION|>--- conflicted
+++ resolved
@@ -62,12 +62,9 @@
 import static grakn.common.util.Objects.className;
 import static grakn.core.common.exception.ErrorMessage.Internal.ILLEGAL_STATE;
 import static grakn.core.common.exception.ErrorMessage.Pattern.INVALID_CASTING;
-<<<<<<< HEAD
 import static grakn.core.common.exception.ErrorMessage.RuleWrite.RULE_CANNOT_BE_SATISFIED;
 import static grakn.core.common.exception.ErrorMessage.RuleWrite.RULE_CAN_IMPLY_UNINSERTABLE_RESULTS;
 import static grakn.core.logic.LogicManager.validateRuleStructureLabels;
-=======
->>>>>>> 4a50b95d
 
 
 public class Rule {
@@ -82,13 +79,8 @@
 
     private Rule(LogicManager logicMgr, RuleStructure structure) {
         this.structure = structure;
-<<<<<<< HEAD
-        this.when = logicManager.typeResolver().resolve(whenPattern(structure.when()), false);
-        this.then = logicManager.typeResolver().resolve(thenPattern(structure.then()), true);
-=======
         this.when = whenPattern(structure.when(), logicMgr);
         this.then = thenPattern(structure.then(), logicMgr);
->>>>>>> 4a50b95d
         pruneThenResolvedTypes();
         validateSatisfiable();
         validateInsertable();
@@ -99,18 +91,10 @@
 
     private Rule(GraphManager graphMgr, LogicManager logicMgr, String label,
                  graql.lang.pattern.Conjunction<? extends Pattern> when, ThingVariable<?> then) {
-<<<<<<< HEAD
         this.logicManager = logicManager;
         this.structure = graphMgr.schema().create(label, when, then);
-        validateRuleStructureLabels(conceptMgr, this.structure);
         this.when = logicManager.typeResolver().resolve(whenPattern(structure.when()), false);
         this.then = logicManager.typeResolver().resolve(thenPattern(structure.then()), false); ;
-=======
-        this.structure = graphMgr.schema().rules().create(label, when, then);
-        this.when = whenPattern(structure.when(), logicMgr);
-        this.then = thenPattern(structure.then(), logicMgr);
-        validateSatisfiable();
->>>>>>> 4a50b95d
         pruneThenResolvedTypes();
         validateSatisfiable();
         validateInsertable();
@@ -196,7 +180,6 @@
     }
 
     public void validateInsertable() {
-<<<<<<< HEAD
         ResourceIterator<Map<Reference.Name, Label>> possibleWhenPerms = logicManager.typeResolver().combinations(when, false);
         Set<Map<Reference.Name, Label>> possibleThenSet = logicManager.typeResolver().combinations(then, true).toSet();
 
@@ -204,22 +187,6 @@
             if (possibleThenSet.stream().noneMatch(thenMap -> nameLabelMap.entrySet().containsAll(thenMap.entrySet())))
                 throw GraknException.of(RULE_CAN_IMPLY_UNINSERTABLE_RESULTS, structure.label(), nameLabelMap.toString());
         });
-=======
-        /*
-        High level, we also want to ensure that every combination of possible variable types in the `then`, that may be provided
-        by the `when` of the rule, is actually compatible with the `then` of the rule. This means,
-        we need _any_ set of instances to be insertable in the `then`. Note that inserts are different from `match`
-        in that you don't check any subtyping (i think), just check what the exact concept's capabilities are.
-
-        If any combination of types the `when` may produce is not compatible with the `then`, we should flag it to the user.
-
-        To do this you may want to
-        1. utilise the streaming mode of `TypeResolver` (can re-run it, thats ok) to get all combinations
-        2. utilise the `Rule.Conclusion` classes before (there's exactly 1 of the 3 per rule) to validate a combination is compatible with the conclusion
-           using these Rule.Conclusion data structures indicates that it is a "high level" logical rule validation, which is true
-         */
-
->>>>>>> 4a50b95d
     }
 
     void validateCycles() {
