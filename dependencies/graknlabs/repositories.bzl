--- conflicted
+++ resolved
@@ -57,9 +57,5 @@
     git_repository(
         name = "graknlabs_behaviour",
         remote = "https://github.com/graknlabs/behaviour",
-<<<<<<< HEAD
-        commit = "fdbb8e3f780e0678f52ea32ef322a83301964d25", # sync-marker: do not remove this comment, this is used for sync-dependencies by @graknlabs_behaviour
-=======
         commit = "fa553e334432ba6516e55163105847a34b79740e", # sync-marker: do not remove this comment, this is used for sync-dependencies by @graknlabs_behaviour
->>>>>>> 6f1f2c72
     )