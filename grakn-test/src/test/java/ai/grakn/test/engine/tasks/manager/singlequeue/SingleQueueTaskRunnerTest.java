--- conflicted
+++ resolved
@@ -133,13 +133,8 @@
     }
 
     public void setUpTasks(List<List<TaskState>> tasks) {
-<<<<<<< HEAD
         taskRunner = new SingleQueueTaskRunner(mockedTM, engineID, zookeeperRunning.config(), null,
-                offsetStorage, TIME_UNTIL_BACKOFF, lowPriorityConsumer, new MetricRegistry());
-=======
-        taskRunner = new SingleQueueTaskRunner(mockedTM, engineID, zookeeperRunning.config(), null, offsetStorage, lowPriorityConsumer);
->>>>>>> 97223532
-
+                offsetStorage, lowPriorityConsumer, new MetricRegistry());
         for (List<TaskState> taskList : tasks) {
             lowPriorityConsumer.schedulePollTask(() -> taskList.forEach(this::addTask));
         }
