/*
 * Grakn - A Distributed Semantic Database
 * Copyright (C) 2016  Grakn Labs Ltd
 *
 * Grakn is free software: you can redistribute it and/or modify
 * it under the terms of the GNU General Public License as published by
 * the Free Software Foundation, either version 3 of the License, or
 * (at your option) any later version.
 *
 * Grakn is distributed in the hope that it will be useful,
 * but WITHOUT ANY WARRANTY; without even the implied warranty of
 * MERCHANTABILITY or FITNESS FOR A PARTICULAR PURPOSE.  See the
 * GNU General Public License for more details.
 *
 * You should have received a copy of the GNU General Public License
 * along with Grakn. If not, see <http://www.gnu.org/licenses/gpl.txt>.
 */

package ai.grakn.test.engine.controller;

import static ai.grakn.engine.TaskStatus.FAILED;
import static ai.grakn.test.engine.controller.GraqlControllerGETTest.exception;
import static ai.grakn.test.engine.tasks.BackgroundTaskTestUtils.createTask;
import static ai.grakn.util.ErrorMessage.MISSING_MANDATORY_REQUEST_PARAMETERS;
import static ai.grakn.util.ErrorMessage.UNAVAILABLE_TASK_CLASS;
import static ai.grakn.util.REST.Request.ID_PARAMETER;
import static ai.grakn.util.REST.Request.TASK_CLASS_NAME_PARAMETER;
import static ai.grakn.util.REST.Request.TASK_CREATOR_PARAMETER;
import static ai.grakn.util.REST.Request.TASK_PRIORITY_PARAMETER;
import static ai.grakn.util.REST.Request.TASK_RUN_AT_PARAMETER;
import static ai.grakn.util.REST.Request.TASK_RUN_INTERVAL_PARAMETER;
import static ai.grakn.util.REST.Request.TASK_STATUS_PARAMETER;
import static ai.grakn.util.REST.WebPath.Tasks.GET;
import static ai.grakn.util.REST.WebPath.Tasks.TASKS;
import static ai.grakn.util.REST.WebPath.Tasks.TASKS_BULK;
import static com.jayway.restassured.RestAssured.with;
import static java.time.Instant.now;
import static org.apache.commons.lang.exception.ExceptionUtils.getFullStackTrace;
import static org.hamcrest.CoreMatchers.containsString;
import static org.hamcrest.MatcherAssert.assertThat;
import static org.hamcrest.Matchers.equalTo;
import static org.hamcrest.Matchers.notNullValue;
import static org.mockito.ArgumentMatchers.any;
import static org.mockito.ArgumentMatchers.argThat;
import static org.mockito.Mockito.atLeastOnce;
import static org.mockito.Mockito.mock;
import static org.mockito.Mockito.times;
import static org.mockito.Mockito.verify;
import static org.mockito.Mockito.when;

import ai.grakn.engine.TaskId;
import ai.grakn.engine.controller.TasksController;
import ai.grakn.engine.tasks.TaskManager;
import ai.grakn.engine.tasks.TaskSchedule;
import ai.grakn.engine.tasks.TaskState;
import ai.grakn.engine.tasks.TaskStateStorage;
import ai.grakn.engine.tasks.mock.ShortExecutionMockTask;
import ai.grakn.engine.util.EngineID;
import ai.grakn.test.SparkContext;
import com.google.common.collect.ImmutableList;
import com.google.common.collect.ImmutableMap;
import com.jayway.restassured.mapper.ObjectMapper;
import com.jayway.restassured.mapper.ObjectMapperDeserializationContext;
import com.jayway.restassured.mapper.ObjectMapperSerializationContext;
import com.jayway.restassured.response.Response;
import com.jayway.restassured.specification.RequestSpecification;
import java.time.Duration;
import java.time.Instant;
import java.util.ArrayList;
import java.util.Collections;
import java.util.HashMap;
import java.util.List;
import java.util.Map;
import mjson.Json;
import org.apache.http.HttpStatus;
import org.apache.http.entity.ContentType;
import org.junit.Before;
import org.junit.ClassRule;
import org.junit.Ignore;
import org.junit.Test;
import org.mockito.Mockito;

public class TasksControllerTest {
<<<<<<< HEAD

    public static final Json EMPTY_JSON = Json.object();
=======
>>>>>>> 5b0bf2e9
    private static TaskManager manager = mock(TaskManager.class);
    private final JsonMapper jsonMapper = new JsonMapper();

    @ClassRule
    public static final SparkContext ctx = SparkContext.withControllers(spark -> {
        new TasksController(spark, manager);
    });

    @Before
    public void reset(){
        Mockito.reset(manager);
        when(manager.storage()).thenReturn(mock(TaskStateStorage.class));
    }

    @Test
    public void afterSendingTask_ItReceivedByStorage(){
        send();

        verify(manager, atLeastOnce()).addTask(
                argThat(argument -> argument.taskClass().equals(ShortExecutionMockTask.class)), any());
    }

    @Test
    public void afterSendingTask_TheResponseContainsTheCorrectIdentifier(){
        Response response = send();

        assertThat(response.getBody().as(Json.class, jsonMapper).at("id"), notNullValue());
    }

    @Test
    public void afterSendingTask_TheResponseTypeIsJson(){
        Response response = send();

        assertThat(response.contentType(), equalTo(ContentType.APPLICATION_JSON.getMimeType()));
    }

    @Test
    public void afterSendingTaskWithRunAt_ItIsDelayedInStorage(){
        Instant runAt = now();
        send(EMPTY_JSON.toString(), defaultParams());

        verify(manager).addTask(argThat(argument -> argument.schedule().runAt().equals(runAt)), any());
    }

    @Test
    @Ignore
    // TODO
    public void afterSendingTaskWithConf_ConfigurationWellFormed(){

    }

    @Test
    public void afterSendingTaskWithInterval_ItIsRecurringInStorage(){
        Duration interval = Duration.ofSeconds(1);
        send(EMPTY_JSON.toString(),
                ImmutableMap.of(
                        TASK_CLASS_NAME_PARAMETER, ShortExecutionMockTask.class.getName(),
                        TASK_CREATOR_PARAMETER, this.getClass().getName(),
                        TASK_RUN_AT_PARAMETER, Long.toString(now().toEpochMilli()),
                        TASK_RUN_INTERVAL_PARAMETER, Long.toString(interval.toMillis())
                )
        );

        verify(manager).addTask(argThat(argument -> argument.schedule().interval().isPresent()), any());
        verify(manager).addTask(argThat(argument -> argument.schedule().isRecurring()), any());
    }

    @Test
    public void afterSendingTaskWithMissingClassName_Grakn400IsThrown(){
        Response response = sendDefaultMinus(TASK_CLASS_NAME_PARAMETER);

        assertThat(exception(response), containsString(MISSING_MANDATORY_REQUEST_PARAMETERS.getMessage(TASK_CLASS_NAME_PARAMETER)));
        assertThat(response.statusCode(), equalTo(400));
    }

    @Test
    public void afterSendingTaskWithMissingCreatedBy_Grakn400IsThrown(){
        Response response = sendDefaultMinus(TASK_CREATOR_PARAMETER);

        assertThat(exception(response), containsString(MISSING_MANDATORY_REQUEST_PARAMETERS.getMessage(TASK_CREATOR_PARAMETER)));
        assertThat(response.statusCode(), equalTo(400));
    }

    @Test
    public void afterSendingTaskWithMissingRunAt_Grakn400IsThrown(){
        Response response = sendDefaultMinus(TASK_RUN_AT_PARAMETER);

        assertThat(exception(response), containsString(MISSING_MANDATORY_REQUEST_PARAMETERS.getMessage(TASK_RUN_AT_PARAMETER)));
        assertThat(response.statusCode(), equalTo(400));
    }

    @Test
    public void afterSendingTaskWithInvalidPriority_Grakn400IsThrown(){
        Response response = send(EMPTY_JSON.toString(),
                ImmutableMap.of(
                        TASK_CLASS_NAME_PARAMETER, ShortExecutionMockTask.class.getName(),
                        TASK_CREATOR_PARAMETER, this.getClass().getName(),
                        TASK_RUN_AT_PARAMETER, Long.toString(now().toEpochMilli()),
                        TASK_PRIORITY_PARAMETER, "invalid"
                )
        );

        assertThat(exception(response), containsString(IllegalArgumentException.class.getName()));
        assertThat(response.statusCode(), equalTo(400));
    }

    @Test
    public void afterSendingTaskWithMissingPriority_TaskSubmittedWithDefaultLowPriority(){
        send();

        verify(manager).addTask(argThat(argument -> argument.priority().equals(TaskState.Priority.LOW)), any());
    }

    @Test
    public void afterSendingTaskWithLowPriority_TaskSubmittedWithLowPriority(){
        send(TaskState.Priority.LOW);

        verify(manager).addTask(argThat(argument -> argument.priority().equals(TaskState.Priority.LOW)), any());
    }

    @Test
    public void afterSendingTaskWithHighPriority_TaskSubmittedWithHighPriority(){
        send(TaskState.Priority.HIGH);

        verify(manager).addTask(argThat(argument -> argument.priority().equals(TaskState.Priority.HIGH)), any());
    }

    @Test
    public void afterSendingTaskWithInvalidBackgroundTaskClassName_Grakn400IsThrown(){
        Response response = send(EMPTY_JSON.toString(),
                ImmutableMap.of(
                        TASK_CLASS_NAME_PARAMETER, this.getClass().getName(),
                        TASK_CREATOR_PARAMETER, this.getClass().getName(),
                        TASK_RUN_AT_PARAMETER, Long.toString(now().toEpochMilli())
                )
        );

        String exception = response.getBody().as(Json.class, jsonMapper).at("exception").asString();
        assertThat(exception, containsString(UNAVAILABLE_TASK_CLASS.getMessage(this.getClass().getName())));
        assertThat(response.statusCode(), equalTo(400));
    }

    @Test
    public void afterSendingTaskWithMalformedInterval_Grakn400IsThrown(){
        Response response = send(EMPTY_JSON.toString(),
                ImmutableMap.of(
                        TASK_CLASS_NAME_PARAMETER, ShortExecutionMockTask.class.getName(),
                        TASK_CREATOR_PARAMETER, this.getClass().getName(),
                        TASK_RUN_AT_PARAMETER, Long.toString(now().toEpochMilli()),
                        TASK_RUN_INTERVAL_PARAMETER, "malformed"
                )
        );

        assertThat(response.statusCode(), equalTo(400));
    }

    @Test
    public void afterSendingTaskWithMalformedConfiguration_Grakn400IsThrown(){
        Response response = send("non-json configuration", defaultParams());
        assertThat(response.statusCode(), equalTo(400));
    }

    @Test
    public void afterSendingTaskWithMalformedRunAt_Grakn400IsThrown(){
        Response response = send(EMPTY_JSON.toString(),
                ImmutableMap.of(
                        TASK_CLASS_NAME_PARAMETER, ShortExecutionMockTask.class.getName(),
                        TASK_CREATOR_PARAMETER, this.getClass().getName(),
                        TASK_RUN_AT_PARAMETER, ""
                )
        );
        assertThat(response.statusCode(), equalTo(400));
    }

    @Test
    public void afterSendingWellFormedNBulk_NTaskSubmitted() {
        Map<String, String> params = new HashMap<>(defaultParams());
        params.put(TASK_PRIORITY_PARAMETER, TaskState.Priority.LOW.name());
        int nOfTasks = 10;
        List<Map<String, String>> req = Collections.nCopies(nOfTasks, params);
        Response response = sendBulk(EMPTY_JSON.toString(), req);
        assertThat(response.statusCode(), equalTo(HttpStatus.SC_OK));
        verify(manager, times(nOfTasks))
                .addTask(argThat(argument -> argument.priority().equals(TaskState.Priority.LOW)),
                        any());
        assertThat(Json.read(response.getBody().asString()).asJsonList().stream()
                .allMatch(e -> e.at("code").asInteger() == HttpStatus.SC_OK), equalTo(true));
    }

    @Test
    public void afterSendingPartiallyWellFormedNBulk_BadRequest(){
        Map<String, String> params = new HashMap<>(defaultParams());
        params.put(TASK_PRIORITY_PARAMETER, TaskState.Priority.LOW.name());
        int nOfTasks = 10;
        List<Map<String, String>> req = new ArrayList<>(Collections.nCopies(nOfTasks, params));
        req.add(ImmutableMap.of(
                // Missing required parameter
                TASK_CLASS_NAME_PARAMETER, ShortExecutionMockTask.class.getName(),
                TASK_RUN_AT_PARAMETER, ""));
        Response response = sendBulk(EMPTY_JSON.toString(), req);
        assertThat(response.statusCode(), equalTo(HttpStatus.SC_BAD_REQUEST));
    }

    @Test
    public void afterSendingBulkWithNoTask_BadRequest(){
        Response response = sendBulk(EMPTY_JSON.toString(), Collections.emptyList());
        assertThat(response.statusCode(), equalTo(HttpStatus.SC_BAD_REQUEST));
    }

    @Test
    public void afterSendingSingleTaskInBulkWithMalformedRunAt_BadRequest(){
        Response response = sendBulk(EMPTY_JSON.toString(),
                // Missing required parameter
                ImmutableList.of(ImmutableMap.of(
                        TASK_CLASS_NAME_PARAMETER, ShortExecutionMockTask.class.getName(),
                        TASK_RUN_AT_PARAMETER, "")));
        assertThat(response.statusCode(), equalTo(HttpStatus.SC_BAD_REQUEST));
    }

    @Test
    public void whenGettingTaskById_TaskIsReturned(){
        TaskState task = createTask();

        when(manager.storage().getState(task.getId())).thenReturn(task);

        Response response = get(task.getId());
        Json json = response.as(Json.class, jsonMapper);

        assertThat(json.at("id").asString(), equalTo(task.getId().getValue()));
        assertThat(json.at(TASK_CLASS_NAME_PARAMETER).asString(), equalTo(task.taskClass().getName()));
        assertThat(json.at(TASK_CREATOR_PARAMETER).asString(), equalTo(task.creator()));
        assertThat(json.at(TASK_RUN_AT_PARAMETER).asLong(), equalTo(task.schedule().runAt().toEpochMilli()));
        assertThat(json.at(TASK_STATUS_PARAMETER).asString(), equalTo(task.status().name()));
    }

    @Test
    public void whenGettingTaskById_TheResponseStatusIs200(){
        TaskState task = createTask();

        when(manager.storage().getState(task.getId())).thenReturn(task);

        Response response = get(task.getId());

        assertThat(response.statusCode(), equalTo(200));
    }

    @Test
    public void whenGettingTaskById_TheResponseTypeIsJson(){
        TaskState task = createTask();

        when(manager.storage().getState(task.getId())).thenReturn(task);

        Response response = get(task.getId());

        assertThat(response.contentType(), equalTo(ContentType.APPLICATION_JSON.getMimeType()));
    }

    @Test
    public void whenGettingTaskByIdRecurring_TaskIsReturned(){
        Duration duration = Duration.ofMillis(100);
        TaskState task = createTask(ShortExecutionMockTask.class, TaskSchedule.recurring(duration));

        when(manager.storage().getState(task.getId())).thenReturn(task);

        Response response = get(task.getId());
        Json json = response.as(Json.class, jsonMapper);

        assertThat(json.at("id").asString(), equalTo(task.getId().getValue()));
        assertThat(json.at(TASK_RUN_INTERVAL_PARAMETER).asLong(), equalTo(task.schedule().interval().get().toMillis()));
    }

    @Test
    public void whenGettingTaskByIdRunning_TaskIsReturned(){
        EngineID engineId = EngineID.me();
        TaskState task = createTask().markRunning(engineId);

        when(manager.storage().getState(task.getId())).thenReturn(task);

        Response response = get(task.getId());
        Json json = response.as(Json.class, jsonMapper);

        assertThat(json.at("id").asString(), equalTo(task.getId().getValue()));
        assertThat(json.at("engineID").asString(), equalTo(engineId.value()));
    }

    @Test
    public void whenGettingTaskByIdDelayed_TaskIdReturned(){
        Instant runAt = Instant.now().plusMillis(10);
        TaskState task = createTask(ShortExecutionMockTask.class, TaskSchedule.at(runAt));

        when(manager.storage().getState(task.getId())).thenReturn(task);

        Response response = get(task.getId());
        Json json = response.as(Json.class, jsonMapper);

        assertThat(json.at("id").asString(), equalTo(task.getId().getValue()));
        assertThat(json.at(TASK_RUN_AT_PARAMETER).asLong(), equalTo(runAt.toEpochMilli()));
    }

    @Test
    public void whenGettingTaskByIdFailed_ItIsReturned(){
        Exception exception = new RuntimeException();
        TaskState task = createTask().markFailed(exception);

        when(manager.storage().getState(task.getId())).thenReturn(task);

        Response response = get(task.getId());
        Json json = response.as(Json.class, jsonMapper);

        assertThat(json.at("id").asString(), equalTo(task.getId().getValue()));
        assertThat(json.at(TASK_STATUS_PARAMETER).asString(), equalTo(FAILED.name()));
        assertThat(json.at("stackTrace").asString(), equalTo(getFullStackTrace(exception)));

    }

    private Map<String, String> defaultParams(){
        return ImmutableMap.of(
                TASK_CLASS_NAME_PARAMETER, ShortExecutionMockTask.class.getName(),
                TASK_CREATOR_PARAMETER, this.getClass().getName(),
                TASK_RUN_AT_PARAMETER, Long.toString(now().toEpochMilli())
        );
    }

    private Response send(){
        return send(EMPTY_JSON.toString(), defaultParams());
    }

    private Response send(TaskState.Priority priority){
        Map<String, String> params = new HashMap<>(defaultParams());
        params.put(TASK_PRIORITY_PARAMETER, priority.name());
        return send(EMPTY_JSON.toString(), params);
    }

    private Response sendDefaultMinus(String property){
        Map<String, String> params = new HashMap<>(defaultParams());
        params.remove(property);
        return send(EMPTY_JSON.toString(), params);
    }

    private Response send(String configuration, Map<String, String> params){
        RequestSpecification request = with().queryParams(params).body(configuration);
        return request.post(TASKS);
    }

    private Response sendBulk(String configuration, List<Map<String, String>> tasks){
        RequestSpecification request = with().body(
                Json.object().set("configuration", configuration).set("tasks", tasks));
        return request.post(String.format("http://%s%s", ctx.uri(), TASKS_BULK));
    }

    private Response get(TaskId taskId){
        return with().get(GET.replace(ID_PARAMETER, taskId.getValue()));
    }

    public static class JsonMapper implements ObjectMapper{

        @Override
        public Object deserialize(ObjectMapperDeserializationContext objectMapperDeserializationContext) {
            return Json.read(objectMapperDeserializationContext.getDataToDeserialize().asString());
        }

        @Override
        public Object serialize(ObjectMapperSerializationContext objectMapperSerializationContext) {
            return objectMapperSerializationContext.getObjectToSerialize().toString();
        }
    }
}<|MERGE_RESOLUTION|>--- conflicted
+++ resolved
@@ -81,11 +81,8 @@
 import org.mockito.Mockito;
 
 public class TasksControllerTest {
-<<<<<<< HEAD
-
+  
     public static final Json EMPTY_JSON = Json.object();
-=======
->>>>>>> 5b0bf2e9
     private static TaskManager manager = mock(TaskManager.class);
     private final JsonMapper jsonMapper = new JsonMapper();
 
