--- conflicted
+++ resolved
@@ -85,13 +85,9 @@
         checkTypeMutationAllowed();
         putEdge(roleType, Schema.EdgeLabel.RELATES);
 
-<<<<<<< HEAD
-        //Cache the Role internally
-=======
         //TODO: the following lines below this comment should only be executed if the edge is added
 
-        //ConceptCache the Role internally
->>>>>>> 82dd9f5a
+        //Cache the Role internally
         cachedRelates.ifPresent(set -> set.add(roleType));
 
         //Cache the relation type in the role
