--- conflicted
+++ resolved
@@ -66,29 +66,10 @@
 
 import javax.ws.rs.GET;
 import javax.ws.rs.POST;
-import javax.ws.rs.DELETE;
 import javax.ws.rs.Path;
 import javax.ws.rs.Produces;
 import java.util.ArrayList;
 
-<<<<<<< HEAD
-=======
-import static ai.grakn.GraknTxType.WRITE;
-import static ai.grakn.engine.controller.util.Requests.mandatoryBody;
-import static ai.grakn.engine.controller.util.Requests.mandatoryQueryParameter;
-import static ai.grakn.engine.controller.util.Requests.queryParameter;
-import static ai.grakn.graql.internal.hal.HALBuilder.renderHALArrayData;
-import static ai.grakn.graql.internal.hal.HALBuilder.renderHALConceptData;
-import static ai.grakn.util.REST.Request.Graql.INFER;
-import static ai.grakn.util.REST.Request.Graql.LIMIT_EMBEDDED;
-import static ai.grakn.util.REST.Request.Graql.MATERIALISE;
-import static ai.grakn.util.REST.Request.Graql.QUERY;
-import static ai.grakn.util.REST.Request.KEYSPACE;
-import static ai.grakn.util.REST.Response.ContentType.APPLICATION_HAL;
-import static ai.grakn.util.REST.Response.ContentType.APPLICATION_JSON_GRAQL;
-import static ai.grakn.util.REST.Response.ContentType.APPLICATION_TEXT;
-import static java.lang.Boolean.parseBoolean;
->>>>>>> 31ced1f4
 
 /**
  * <p>
@@ -181,68 +162,6 @@
         }
     }
 
-<<<<<<< HEAD
-    @POST
-    @Path("/")
-    @ApiOperation(
-            value = "Executes graql insert query on the server and returns the IDs of the inserted concepts.")
-    @ApiImplicitParams({
-            @ApiImplicitParam(name = KEYSPACE,    value = "Name of graph to use", required = true, dataType = "string", paramType = "query"),
-            @ApiImplicitParam(name = QUERY,       value = "Insert query to execute", required = true, dataType = "string", paramType = "body"),
-    })
-    private Object executeGraqlPOST(Request request, Response response){
-        String queryString = mandatoryBody(request);
-        String keyspace = mandatoryQueryParameter(request, KEYSPACE);
-        String acceptType = getAcceptType(request);
-
-        final Timer.Context context = executeGraqlPostTimer.time();
-        try(GraknGraph graph = factory.getGraph(keyspace, WRITE)){
-            Query<?> query = graph.graql().materialise(false).infer(false).parse(queryString);
-
-            if(!(query instanceof InsertQuery)) throw GraknServerException.invalidQuery("INSERT");
-
-            Object responseBody = executeQuery(request, query, acceptType);
-
-            // Persist the transaction results TODO This should use a within-engine commit
-            graph.commit();
-
-            return respond(response, acceptType, responseBody);
-        } finally {
-            context.stop();
-        }
-    }
-
-    @POST
-    @Path("/")
-    @ApiOperation(value = "Executes graql delete query on the server.")
-    @ApiImplicitParams({
-            @ApiImplicitParam(name = KEYSPACE,    value = "Name of graph to use", required = true, dataType = "string", paramType = "query"),
-            @ApiImplicitParam(name = QUERY,       value = "Insert query to execute", required = true, dataType = "string", paramType = "body"),
-    })
-    private Object executeGraqlDELETE(Request request, Response response){
-        String queryString = mandatoryBody(request);
-        String keyspace = mandatoryQueryParameter(request, KEYSPACE);
-
-        final Timer.Context context = executeGraqlDeleteTimer.time();
-        try(GraknGraph graph = factory.getGraph(keyspace, WRITE)){
-            Query<?> query = graph.graql().materialise(false).infer(false).parse(queryString);
-
-            if(!(query instanceof DeleteQuery)) throw GraknServerException.invalidQuery("DELETE");
-
-            // Execute the query
-            ((DeleteQuery) query).execute();
-
-            // Persist the transaction results TODO This should use a within-engine commit
-            graph.commit();
-
-            return respond(response, APPLICATION_TEXT, Json.object());
-        } finally {
-            context.stop();
-        }
-    }
-
-=======
->>>>>>> 31ced1f4
     /**
      * Handle any {@link Exception} that are thrown by the server. Configures and returns
      * the correct JSON response with the given status.
