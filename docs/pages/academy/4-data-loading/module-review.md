--- conflicted
+++ resolved
@@ -31,21 +31,12 @@
 ### Exercise 3: Loading XML
 Migrate the file `bonds.xml` using the schema `bonds.xsd` and the template file `bond-template.gql` into the knowledge graph.
 
-<<<<<<< HEAD
-Verify that bonds have been migrated into the knowledge graph using the GRAQL shell.
+Verify that bonds have been migrated into the knowledge graph using the Graql shell.
 
 ## Test your knowledge graph!
-Congratulations! You should have built your first GRAKN knowledge graph at this point!
+Congratulations! You should have built your first Grakn knowledge graph at this point!
 
-Retrieve the big GRAQL query from [module 2](./graql-intro.html) and test it on your knowledge graph. Did you get the same answer as you did within the "Academy" keypsace? Celebrate!
-=======
-Verify that bonds have been migrated into the knowledge base using the Graql shell.
-
-## Test your knowledge base!
-Congratulations! You should have built your first Grakn knowledge base at this point!
-
-Retrieve the big Graql query from [module 2](./graql-intro.html) and test it on your knowledge base. Did you get the same answer as you did within the "Academy" keypsace? Celebrate!
->>>>>>> 1f1c630d
+Retrieve the big Graql query from [module 2](./graql-intro.html) and test it on your knowledge graph. Did you get the same answer as you did within the "Academy" keypsace? Celebrate!
 
 ## What next?
 Now that you have data into your knowledge graph, we have barely started the engine. It’s time to push the gas pedal a bit. It is time to look at [inference rules](./reasoner-intro.html).