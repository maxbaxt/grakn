--- conflicted
+++ resolved
@@ -84,11 +84,7 @@
 Save your result in a file called, for example. `rules.gql` and store it for future reference. You will find the solution to this exercise in the next lesson.
 
 ### What have you learned?
-<<<<<<< HEAD
-You now should be able to GRAKN inference rules and know how a rule is structured. You are almost done building the example knowledge graph!
-=======
-You now should be able to Grakn inference rules and know how a rule is structured. You are almost done building the example knowledge base!
->>>>>>> 1f1c630d
+You now should be able to Grakn inference rules and know how a rule is structured. You are almost done building the example knowledge graph!
 
 ## What next?
 In the [next lesson](./advanced-rules.html) you will discover how to improve the rule you just wrote and make it more useful for future uses and will learn more about how Reasoner works. If you want to know more about atomic patterns and what you can actually use in a then block, head over to the [docs](../index.html).